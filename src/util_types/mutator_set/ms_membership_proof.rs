--- conflicted
+++ resolved
@@ -2,10 +2,6 @@
 use std::collections::HashSet;
 use std::error::Error;
 use std::fmt;
-<<<<<<< HEAD
-use std::marker::PhantomData;
-=======
->>>>>>> e162e0a6
 use std::ops::IndexMut;
 
 use arbitrary::Arbitrary;
@@ -26,9 +22,6 @@
 use twenty_first::util_types::mmr::mmr_membership_proof::MmrMembershipProof;
 use twenty_first::util_types::mmr::mmr_trait::Mmr;
 
-use crate::models::blockchain::shared::Hash;
-use crate::prelude::twenty_first;
-
 use super::addition_record::AdditionRecord;
 use super::chunk_dictionary::pseudorandom_chunk_dictionary;
 use super::chunk_dictionary::ChunkDictionary;
@@ -41,12 +34,8 @@
 use super::shared::prepare_authenticated_batch_modification_for_removal_record_reversion;
 use super::shared::BATCH_SIZE;
 use super::shared::CHUNK_SIZE;
-<<<<<<< HEAD
-
-=======
 use crate::models::blockchain::shared::Hash;
 use crate::prelude::twenty_first;
->>>>>>> e162e0a6
 impl Error for MembershipProofError {}
 
 impl fmt::Display for MembershipProofError {
@@ -615,27 +604,6 @@
     use twenty_first::math::other::random_elements;
     use twenty_first::util_types::mmr::mmr_membership_proof::MmrMembershipProof;
 
-<<<<<<< HEAD
-    use crate::util_types::mutator_set::chunk::Chunk;
-    use crate::util_types::mutator_set::commit;
-    use crate::util_types::test_shared::mutator_set::empty_rusty_mutator_set;
-    use crate::util_types::test_shared::mutator_set::make_item_and_randomnesses;
-    use crate::util_types::test_shared::mutator_set::random_mutator_set_membership_proof;
-
-    use super::*;
-=======
-    use itertools::Either;
-    use itertools::Itertools;
-    use rand::random;
-    use rand::rngs::StdRng;
-    use rand::thread_rng;
-    use rand::Rng;
-    use rand::RngCore;
-    use rand::SeedableRng;
-    use twenty_first::math::other::random_elements;
-    use twenty_first::util_types::mmr::mmr_membership_proof::MmrMembershipProof;
->>>>>>> e162e0a6
-
     use super::*;
     use crate::util_types::mutator_set::chunk::Chunk;
     use crate::util_types::mutator_set::commit;
