//! implements an RPC server and client based on [tarpc]
//!
//! at present tarpc clients must also be written in rust.
//!
//! In the future we may want to explore adding an rpc layer that is friendly to
//! other languages.

use std::collections::HashMap;
use std::net::IpAddr;
use std::net::SocketAddr;
use std::str::FromStr;

use anyhow::Result;
use get_size::GetSize;
use serde::Deserialize;
use serde::Serialize;
use systemstat::Platform;
use systemstat::System;
use tarpc::context;
use tokio::sync::mpsc::error::SendError;
use tracing::error;
use tracing::info;
use twenty_first::math::digest::Digest;

use crate::config_models::network::Network;
use crate::models::blockchain::block::block_header::BlockHeader;
use crate::models::blockchain::block::block_height::BlockHeight;
use crate::models::blockchain::block::block_info::BlockInfo;
use crate::models::blockchain::block::block_selector::BlockSelector;
use crate::models::blockchain::transaction::transaction_output::UtxoNotificationMedium;
use crate::models::blockchain::type_scripts::neptune_coins::NeptuneCoins;
use crate::models::channel::RPCServerToMain;
use crate::models::peer::InstanceId;
use crate::models::peer::PeerInfo;
use crate::models::peer::PeerStanding;
use crate::models::proof_abstractions::timestamp::Timestamp;
use crate::models::state::transaction_kernel_id::TransactionKernelId;
use crate::models::state::tx_proving_capability::TxProvingCapability;
use crate::models::state::wallet::address::KeyType;
use crate::models::state::wallet::address::ReceivingAddress;
use crate::models::state::wallet::coin_with_possible_timelock::CoinWithPossibleTimeLock;
use crate::models::state::wallet::expected_utxo::UtxoNotifier;
use crate::models::state::wallet::wallet_status::WalletStatus;
use crate::models::state::GlobalStateLock;
use crate::prelude::twenty_first;

#[derive(Clone, Debug, Serialize, Deserialize)]
pub struct DashBoardOverviewDataFromClient {
    pub tip_digest: Digest,
    pub tip_header: BlockHeader,
    pub syncing: bool,
    pub available_balance: NeptuneCoins,
    pub timelocked_balance: NeptuneCoins,
    pub available_unconfirmed_balance: NeptuneCoins,
    pub mempool_size: usize,
    pub mempool_tx_count: usize,

    // `None` symbolizes failure in getting peer count
    pub peer_count: Option<usize>,

    // `None` symbolizes failure to get mining status
    pub is_mining: Option<bool>,

    // # of confirmations since last wallet balance change.
    // `None` indicates that wallet balance has never changed.
    pub confirmations: Option<BlockHeight>,

    /// CPU temperature in degrees Celcius
    pub cpu_temp: Option<f32>,
}

#[tarpc::service]
pub trait RPC {
    /******** READ DATA ********/
    // Place all methods that only read here
    // Return which network the client is running
    async fn network() -> Network;

    /// Returns local socket used for incoming peer-connections. Does not show
    /// the public IP address, as the client does not know this.
    async fn own_listen_address_for_peers() -> Option<SocketAddr>;

    /// Return the node's instance-ID which is a globally unique random generated number
    /// set at startup used to ensure that the node does not connect to itself, or the
    /// same peer twice.
    async fn own_instance_id() -> InstanceId;

    /// Returns the current block height.
    async fn block_height() -> BlockHeight;

    /// Returns the number of blocks (confirmations) since wallet balance last changed.
    ///
    /// returns `Option<BlockHeight>`
    ///
    /// return value will be None if wallet has not received any incoming funds.
    async fn confirmations() -> Option<BlockHeight>;

    /// Returns info about the peers we are connected to
    async fn peer_info() -> Vec<PeerInfo>;

    /// Return info about all peers that have been sanctioned
    async fn all_sanctioned_peers() -> HashMap<IpAddr, PeerStanding>;

    /// Returns the digest of the latest n blocks
    async fn latest_tip_digests(n: usize) -> Vec<Digest>;

    /// Returns information about the specified block if found
    async fn block_info(block_selector: BlockSelector) -> Option<BlockInfo>;

    /// Return the digest for the specified block if found
    async fn block_digest(block_selector: BlockSelector) -> Option<Digest>;

    /// Return the digest for the specified UTXO leaf index if found
    async fn utxo_digest(leaf_index: u64) -> Option<Digest>;

    /// Return the block header for the specified block
    async fn header(block_selector: BlockSelector) -> Option<BlockHeader>;

    /// Get sum of unspent UTXOs.
    async fn synced_balance() -> NeptuneCoins;

    /// Get sum of unspent UTXOs including mempool transactions.
    async fn synced_balance_unconfirmed() -> NeptuneCoins;

    /// Get the client's wallet transaction history
    async fn history() -> Vec<(Digest, BlockHeight, Timestamp, NeptuneCoins)>;

    /// Return information about funds in the wallet
    async fn wallet_status() -> WalletStatus;

    /// Return an address that this client can receive funds on
    async fn next_receiving_address(key_type: KeyType) -> ReceivingAddress;

    /// Return the number of transactions in the mempool
    async fn mempool_tx_count() -> usize;

    // TODO: Change to return current size and max size
    async fn mempool_size() -> usize;

    /// Return the information used on the dashboard's overview tab
    async fn dashboard_overview_data() -> DashBoardOverviewDataFromClient;

    /// Determine whether the user-supplied string is a valid address
    async fn validate_address(address: String, network: Network) -> Option<ReceivingAddress>;

    /// Determine whether the user-supplied string is a valid amount
    async fn validate_amount(amount: String) -> Option<NeptuneCoins>;

    /// Determine whether the given amount is less than (or equal to) the balance
    async fn amount_leq_synced_balance(amount: NeptuneCoins) -> bool;

    /// Generate a report of all owned and unspent coins, whether time-locked or not.
    async fn list_own_coins() -> Vec<CoinWithPossibleTimeLock>;

    /// Get CPU temperature.
    async fn cpu_temp() -> Option<f32>;

    /******** CHANGE THINGS ********/
    // Place all things that change state here

    /// Clears standing for all peers, connected or not
    async fn clear_all_standings();

    /// Clears standing for ip, whether connected or not
    async fn clear_standing_by_ip(ip: IpAddr);

    /// Send coins to a single recipient.
    ///
    /// See docs for [send_to_many()](Self::send_to_many())
    async fn send(
        amount: NeptuneCoins,
        address: ReceivingAddress,
        owned_utxo_notify_method: UtxoNotificationMedium,
        fee: NeptuneCoins,
    ) -> Option<TransactionKernelId>;

    /// Send coins to multiple recipients
    ///
    /// `outputs` is a list of transaction outputs in the format
    /// `[(address:amount)]`.  The address may be any type supported by
    /// [ReceivingAddress].
    ///
    /// `owned_utxo_notify_method` specifies how our wallet will be notified of
    /// any outputs destined for it. This includes the change output if one is
    /// necessary. [UtxoNotifyMethod] defines `OnChain` and `OffChain` delivery
    /// of notifications.
    ///
    /// `OffChain` delivery requires less blockchain space and may result in a
    /// lower fee than `OnChain` delivery however there is more potential of
    /// losing funds should the wallet files become corrupted or lost.
    ///
    /// tip: if using `OnChain` notification use a
    /// [ReceivingAddress::Symmetric] as the receiving address for any
    /// outputs destined for your own wallet.  This happens automatically for
    /// the Change output only.
    ///
    /// `fee` represents the fee in native coins to pay the miner who mines
    /// the block that initially confirms the resulting transaction.
    ///
    /// a [Digest] of the resulting [Transaction](crate::models::blockchain::transaction::Transaction) is returned on success, else [None].
    ///
    /// todo: shouldn't we return `Transaction` instead?
    ///
    /// future work: add `unowned_utxo_notify_medium` param.
    ///   see comment for [TxOutput::auto()](crate::models::blockchain::transaction::TxOutput::auto())
    async fn send_to_many(
        outputs: Vec<(ReceivingAddress, NeptuneCoins)>,
        owned_utxo_notify_medium: UtxoNotificationMedium,
        fee: NeptuneCoins,
    ) -> Option<TransactionKernelId>;

    /// Stop miner if running
    async fn pause_miner();

    /// Start miner if not running
    async fn restart_miner();

    /// mark MUTXOs as abandoned
    async fn prune_abandoned_monitored_utxos() -> usize;

    /// Gracious shutdown.
    async fn shutdown() -> bool;
}

#[derive(Clone)]
pub struct NeptuneRPCServer {
    pub socket_address: SocketAddr,
    pub state: GlobalStateLock,
    pub rpc_server_to_main_tx: tokio::sync::mpsc::Sender<RPCServerToMain>,
}

impl NeptuneRPCServer {
    async fn confirmations_internal(&self) -> Option<BlockHeight> {
        let state = self.state.lock_guard().await;

        match state.get_latest_balance_height().await {
            Some(latest_balance_height) => {
                let tip_block_header = state.chain.light_state().header();

                assert!(tip_block_header.height >= latest_balance_height);

                // subtract latest balance height from chain tip.
                // note: BlockHeight is u64 internally and BlockHeight::sub() returns i128.
                //       The subtraction and cast is safe given we passed the above assert.
                let confirmations: BlockHeight =
                    ((tip_block_header.height - latest_balance_height) as u64).into();
                Some(confirmations)
            }
            None => None,
        }
    }

    /// Return temperature of CPU, if available.
    fn cpu_temp_inner() -> Option<f32> {
        let current_system = System::new();
        match current_system.cpu_temp() {
            Ok(temp) => Some(temp),
            Err(_) => None,
        }
    }

    /// Method to create a transaction with a given timestamp and prover
    /// capability.
    ///
    /// Factored out from [NeptuneRPCServer::send_to_many] in order to generate
    /// deterministic transaction kernels where tests can reuse previously
    /// generated proofs.
    ///
    /// Locking:
    ///   * acquires `global_state_lock` for write
    async fn send_to_many_inner(
        mut self,
        _ctx: context::Context,
        outputs: Vec<(ReceivingAddress, NeptuneCoins)>,
        owned_utxo_notification_medium: UtxoNotificationMedium,
        fee: NeptuneCoins,
        now: Timestamp,
        tx_proving_capability: TxProvingCapability,
    ) -> Option<TransactionKernelId> {
        let span = tracing::debug_span!("Constructing transaction");
        let _enter = span.enter();

        // obtain next unused symmetric key for change utxo
        let change_key = {
            let mut s = self.state.lock_guard_mut().await;
            let key = s.wallet_state.next_unused_spending_key(KeyType::Symmetric);

            // write state to disk. create_transaction() may be slow.
            s.persist_wallet().await.expect("flushed");
            key
        };

        let state = self.state.lock_guard().await;
        let tx_outputs = state.generate_tx_outputs(outputs, owned_utxo_notification_medium);

        // Pause miner if we are mining
        let was_mining = self.state.mining().await;
        if was_mining {
            let _ = self
                .rpc_server_to_main_tx
                .send(RPCServerToMain::PauseMiner)
                .await;
        }

        // Create the transaction
        //
        // Note that create_transaction() does not modify any state and only
        // requires acquiring a read-lock which does not block other tasks.
        // This is important because internally it calls prove() which is a very
        // lengthy operation.
        //
        // note: A change output will be added to tx_outputs if needed.
        let (transaction, maybe_change_output) = match state
            .create_transaction_with_prover_capability(
                tx_outputs.clone(),
                change_key,
                owned_utxo_notification_medium,
                fee,
                now,
                tx_proving_capability,
                self.state.vm_job_queue(),
            )
            .await
        {
            Ok(tx) => tx,
            Err(err) => {
                tracing::error!("Could not create transaction: {}", err);
                return None;
            }
        };
        drop(state);

        let utxos_sent_to_self = self
            .state
            .lock_guard()
            .await
            .wallet_state
            .extract_expected_utxos(
                tx_outputs.concat_with(maybe_change_output),
                UtxoNotifier::Myself,
            );

        // if the tx created offchain expected_utxos we must inform wallet.
        if !utxos_sent_to_self.is_empty() {
            // acquire write-lock
            let mut gsm = self.state.lock_guard_mut().await;

            // Inform wallet of any expected incoming utxos.
            // note that this (briefly) mutates self.
            gsm.wallet_state
                .add_expected_utxos(utxos_sent_to_self)
                .await;

            // ensure we write new wallet state out to disk.
            gsm.persist_wallet().await.expect("flushed wallet");
        }

        // Send transaction message to main
        let response: Result<(), SendError<RPCServerToMain>> = self
            .rpc_server_to_main_tx
            .send(RPCServerToMain::BroadcastTx(Box::new(transaction.clone())))
            .await;

        // Restart mining if it was paused
        if was_mining {
            let _ = self
                .rpc_server_to_main_tx
                .send(RPCServerToMain::RestartMiner)
                .await;
        }

        self.state.flush_databases().await.expect("flushed DBs");

        match response {
            Ok(_) => Some(transaction.kernel.txid()),
            Err(e) => {
                tracing::error!("Could not send Tx to main task: error: {}", e.to_string());
                None
            }
        }
    }
}

impl RPC for NeptuneRPCServer {
    // documented in trait. do not add doc-comment.
    async fn network(self, _: context::Context) -> Network {
        let _ = crate::ScopeDurationLogger::new(&crate::macros::fn_name!());
        self.state.cli().network
    }

    // documented in trait. do not add doc-comment.
    async fn own_listen_address_for_peers(self, _context: context::Context) -> Option<SocketAddr> {
        let _ = crate::ScopeDurationLogger::new(&crate::macros::fn_name!());
        let listen_port = self.state.cli().own_listen_port();
        let listen_for_peers_ip = self.state.cli().listen_addr;
        listen_port.map(|port| SocketAddr::new(listen_for_peers_ip, port))
    }

    // documented in trait. do not add doc-comment.
    async fn own_instance_id(self, _context: context::Context) -> InstanceId {
        let _ = crate::ScopeDurationLogger::new(&crate::macros::fn_name!());
        self.state.lock_guard().await.net.instance_id
    }

    // documented in trait. do not add doc-comment.
    async fn block_height(self, _: context::Context) -> BlockHeight {
        let _ = crate::ScopeDurationLogger::new(&crate::macros::fn_name!());
        self.state
            .lock_guard()
            .await
            .chain
            .light_state()
            .kernel
            .header
            .height
    }

    // documented in trait. do not add doc-comment.
    async fn confirmations(self, _: context::Context) -> Option<BlockHeight> {
        let _ = crate::ScopeDurationLogger::new(&crate::macros::fn_name!());
        self.confirmations_internal().await
    }

    // documented in trait. do not add doc-comment.
    async fn utxo_digest(self, _: context::Context, leaf_index: u64) -> Option<Digest> {
        let _ = crate::ScopeDurationLogger::new(&crate::macros::fn_name!());
        let state = self.state.lock_guard().await;
        let aocl = &state.chain.archival_state().archival_mutator_set.ams().aocl;

        match leaf_index > 0 && leaf_index < aocl.num_leafs().await {
            true => Some(aocl.get_leaf_async(leaf_index).await),
            false => None,
        }
    }

    // documented in trait. do not add doc-comment.
    async fn block_digest(
        self,
        _: context::Context,
        block_selector: BlockSelector,
    ) -> Option<Digest> {
        let _ = crate::ScopeDurationLogger::new(&crate::macros::fn_name!());

        let state = self.state.lock_guard().await;
        let archival_state = state.chain.archival_state();
        let digest = block_selector.as_digest(&state).await?;
        // verify the block actually exists
        archival_state
            .get_block_header(digest)
            .await
            .map(|_| digest)
    }

    // documented in trait. do not add doc-comment.
    async fn block_info(
        self,
        _: context::Context,
        block_selector: BlockSelector,
    ) -> Option<BlockInfo> {
        let _ = crate::ScopeDurationLogger::new(&crate::macros::fn_name!());

        let state = self.state.lock_guard().await;
        let digest = block_selector.as_digest(&state).await?;
        let archival_state = state.chain.archival_state();

        let block = archival_state.get_block(digest).await.unwrap()?;
        Some(BlockInfo::from_block_and_digests(
            &block,
            archival_state.genesis_block().hash(),
            state.chain.light_state().hash(),
        ))
    }

    // documented in trait. do not add doc-comment.
    async fn latest_tip_digests(self, _context: tarpc::context::Context, n: usize) -> Vec<Digest> {
        let _ = crate::ScopeDurationLogger::new(&crate::macros::fn_name!());

        let state = self.state.lock_guard().await;

        let latest_block_digest = state.chain.light_state().hash();

        state
            .chain
            .archival_state()
            .get_ancestor_block_digests(latest_block_digest, n)
            .await
    }

    // documented in trait. do not add doc-comment.
    async fn peer_info(self, _: context::Context) -> Vec<PeerInfo> {
        let _ = crate::ScopeDurationLogger::new(&crate::macros::fn_name!());

        self.state
            .lock_guard()
            .await
            .net
            .peer_map
            .values()
            .cloned()
            .collect()
    }

    // documented in trait. do not add doc-comment.
    async fn all_sanctioned_peers(
        self,
        _context: tarpc::context::Context,
    ) -> HashMap<IpAddr, PeerStanding> {
        let _ = crate::ScopeDurationLogger::new(&crate::macros::fn_name!());

        let mut sanctions_in_memory = HashMap::default();

        let global_state = self.state.lock_guard().await;

        // Get all connected peers
        for (socket_address, peer_info) in global_state.net.peer_map.iter() {
            if peer_info.standing.is_negative() {
                sanctions_in_memory.insert(socket_address.ip(), peer_info.standing);
            }
        }

        let sanctions_in_db = global_state.net.all_peer_sanctions_in_database().await;

        // Combine result for currently connected peers and previously connected peers but
        // use result for currently connected peer if there is an overlap
        let mut all_sanctions = sanctions_in_memory;
        for (ip_addr, sanction) in sanctions_in_db {
            all_sanctions.entry(ip_addr).or_insert(sanction);
        }

        all_sanctions
    }

    // documented in trait. do not add doc-comment.
    async fn validate_address(
        self,
        _ctx: context::Context,
        address_string: String,
        network: Network,
    ) -> Option<ReceivingAddress> {
        let _ = crate::ScopeDurationLogger::new(&crate::macros::fn_name!());

        let ret = if let Ok(address) = ReceivingAddress::from_bech32m(&address_string, network) {
            Some(address)
        } else {
            None
        };
        tracing::debug!(
            "Responding to address validation request of {address_string}: {}",
            ret.is_some()
        );
        ret
    }

    // documented in trait. do not add doc-comment.
    async fn validate_amount(
        self,
        _ctx: context::Context,
        amount_string: String,
    ) -> Option<NeptuneCoins> {
        let _ = crate::ScopeDurationLogger::new(&crate::macros::fn_name!());

        // parse string
        let amount = if let Ok(amt) = NeptuneCoins::from_str(&amount_string) {
            amt
        } else {
            return None;
        };

        // return amount
        Some(amount)
    }

    // documented in trait. do not add doc-comment.
    async fn amount_leq_synced_balance(self, _ctx: context::Context, amount: NeptuneCoins) -> bool {
        let _ = crate::ScopeDurationLogger::new(&crate::macros::fn_name!());

        let now = Timestamp::now();
        // test inequality
        let wallet_status = self
            .state
            .lock_guard()
            .await
            .get_wallet_status_for_tip()
            .await;
        amount <= wallet_status.synced_unspent_available_amount(now)
    }

    // documented in trait. do not add doc-comment.
    async fn synced_balance(self, _context: tarpc::context::Context) -> NeptuneCoins {
        let _ = crate::ScopeDurationLogger::new(&crate::macros::fn_name!());

        let now = Timestamp::now();
        let wallet_status = self
            .state
            .lock_guard()
            .await
            .get_wallet_status_for_tip()
            .await;
        wallet_status.synced_unspent_available_amount(now)
    }

    // documented in trait. do not add doc-comment.
    async fn synced_balance_unconfirmed(self, _context: tarpc::context::Context) -> NeptuneCoins {
        let _ = crate::ScopeDurationLogger::new(&crate::macros::fn_name!());

        let gs = self.state.lock_guard().await;

        gs.wallet_state
            .unconfirmed_balance(gs.chain.light_state().hash(), Timestamp::now())
            .await
    }

    // documented in trait. do not add doc-comment.
    async fn wallet_status(self, _context: tarpc::context::Context) -> WalletStatus {
        let _ = crate::ScopeDurationLogger::new(&crate::macros::fn_name!());

        self.state
            .lock_guard()
            .await
            .get_wallet_status_for_tip()
            .await
    }

    // documented in trait. do not add doc-comment.
    async fn header(
        self,
        _context: tarpc::context::Context,
        block_selector: BlockSelector,
    ) -> Option<BlockHeader> {
        let _ = crate::ScopeDurationLogger::new(&crate::macros::fn_name!());

        let state = self.state.lock_guard().await;
        let block_digest = block_selector.as_digest(&state).await?;
        state
            .chain
            .archival_state()
            .get_block_header(block_digest)
            .await
    }

    // future: this should perhaps take a param indicating what type
    //         of receiving address.  for now we just use/assume
    //         a Generation address.
    //
    // documented in trait. do not add doc-comment.
    async fn next_receiving_address(
        mut self,
        _context: tarpc::context::Context,
        key_type: KeyType,
    ) -> ReceivingAddress {
        let _ = crate::ScopeDurationLogger::new(&crate::macros::fn_name!());

        let mut global_state_mut = self.state.lock_guard_mut().await;

        let address = global_state_mut
            .wallet_state
            .next_unused_spending_key(key_type)
            .to_address();

        // persist wallet state to disk
        global_state_mut.persist_wallet().await.expect("flushed");

        address
    }

    // documented in trait. do not add doc-comment.
    async fn mempool_tx_count(self, _context: tarpc::context::Context) -> usize {
        let _ = crate::ScopeDurationLogger::new(&crate::macros::fn_name!());

        self.state.lock_guard().await.mempool.len()
    }

    // documented in trait. do not add doc-comment.
    async fn mempool_size(self, _context: tarpc::context::Context) -> usize {
        let _ = crate::ScopeDurationLogger::new(&crate::macros::fn_name!());

        self.state.lock_guard().await.mempool.get_size()
    }

    // documented in trait. do not add doc-comment.
    async fn history(
        self,
        _context: tarpc::context::Context,
    ) -> Vec<(Digest, BlockHeight, Timestamp, NeptuneCoins)> {
        let _ = crate::ScopeDurationLogger::new(&crate::macros::fn_name!());

        let history = self.state.lock_guard().await.get_balance_history().await;

        // sort
        let mut display_history: Vec<(Digest, BlockHeight, Timestamp, NeptuneCoins)> = history
            .iter()
            .map(|(h, t, bh, a)| (*h, *bh, *t, *a))
            .collect::<Vec<_>>();
        display_history.sort_by(|a, b| a.1.partial_cmp(&b.1).unwrap());

        // return
        display_history
    }

    // documented in trait. do not add doc-comment.
    async fn dashboard_overview_data(
        self,
        _context: tarpc::context::Context,
    ) -> DashBoardOverviewDataFromClient {
        let _ = crate::ScopeDurationLogger::new(&crate::macros::fn_name!());

        let now = Timestamp::now();
        let state = self.state.lock_guard().await;
        let tip_digest = state.chain.light_state().hash();
        let tip_header = state.chain.light_state().header().clone();
        let wallet_status = state.get_wallet_status_for_tip().await;
        let syncing = state.net.syncing;
        let mempool_size = state.mempool.get_size();
        let mempool_tx_count = state.mempool.len();
        let cpu_temp = Self::cpu_temp_inner();
        let unconfirmed_balance = state
            .wallet_state
            .unconfirmed_balance(tip_digest, now)
            .await;

        let peer_count = Some(state.net.peer_map.len());

        let is_mining = Some(state.mining);
        drop(state);

        let confirmations = self.confirmations_internal().await;

        DashBoardOverviewDataFromClient {
            tip_digest,
            tip_header,
            syncing,
            available_balance: wallet_status.synced_unspent_available_amount(now),
            timelocked_balance: wallet_status.synced_unspent_timelocked_amount(now),
            available_unconfirmed_balance: unconfirmed_balance,
            mempool_size,
            mempool_tx_count,
            peer_count,
            is_mining,
            confirmations,
            cpu_temp,
        }
    }

    /******** CHANGE THINGS ********/
    // Locking:
    //   * acquires `global_state_lock` for write
    //
    // documented in trait. do not add doc-comment.
    async fn clear_all_standings(mut self, _: context::Context) {
        let _ = crate::ScopeDurationLogger::new(&crate::macros::fn_name!());

        let mut global_state_mut = self.state.lock_guard_mut().await;
        global_state_mut
            .net
            .peer_map
            .iter_mut()
            .for_each(|(_, peerinfo)| {
                peerinfo.standing.clear_standing();
            });

        // iterates and modifies standing field for all connected peers
        global_state_mut.net.clear_all_standings_in_database().await;

        global_state_mut
            .flush_databases()
            .await
            .expect("flushed DBs");
    }

    // Locking:
    //   * acquires `global_state_lock` for write
    //
    // documented in trait. do not add doc-comment.
    async fn clear_standing_by_ip(mut self, _: context::Context, ip: IpAddr) {
        let _ = crate::ScopeDurationLogger::new(&crate::macros::fn_name!());

        let mut global_state_mut = self.state.lock_guard_mut().await;
        global_state_mut
            .net
            .peer_map
            .iter_mut()
            .for_each(|(socketaddr, peerinfo)| {
                if socketaddr.ip() == ip {
                    peerinfo.standing.clear_standing();
                }
            });

        //Also clears this IP's standing in database, whether it is connected or not.
        global_state_mut.net.clear_ip_standing_in_database(ip).await;

        global_state_mut
            .flush_databases()
            .await
            .expect("flushed DBs");
    }

    // documented in trait. do not add doc-comment.
    async fn send(
        self,
        ctx: context::Context,
        amount: NeptuneCoins,
        address: ReceivingAddress,
        owned_utxo_notify_method: UtxoNotificationMedium,
        fee: NeptuneCoins,
    ) -> Option<TransactionKernelId> {
        let _ = crate::ScopeDurationLogger::new(&crate::macros::fn_name!());

        self.send_to_many(ctx, vec![(address, amount)], owned_utxo_notify_method, fee)
            .await
    }

    // Locking:
    //   * acquires `global_state_lock` for write
    //
    // TODO: add an endpoint to get recommended fee density.
    //
    // documented in trait. do not add doc-comment.
    async fn send_to_many(
        self,
        ctx: context::Context,
        outputs: Vec<(ReceivingAddress, NeptuneCoins)>,
        owned_utxo_notification_medium: UtxoNotificationMedium,
        fee: NeptuneCoins,
    ) -> Option<TransactionKernelId> {
        let _ = crate::ScopeDurationLogger::new(&crate::macros::fn_name!());

        // The proving capability is set to the lowest possible value here,
        // since we don't want the client (CLI or dashboard) to hang. Instead,
        // we let (a task started by) main loop handle the proving.
        let tx_proving_capability = TxProvingCapability::PrimitiveWitness;
        self.send_to_many_inner(
            ctx,
            outputs,
            owned_utxo_notification_medium,
            fee,
            Timestamp::now(),
            tx_proving_capability,
        )
        .await
    }

    // documented in trait. do not add doc-comment.
    async fn shutdown(self, _: context::Context) -> bool {
        let _ = crate::ScopeDurationLogger::new(&crate::macros::fn_name!());

        // 1. Send shutdown message to main
        let response = self
            .rpc_server_to_main_tx
            .send(RPCServerToMain::Shutdown)
            .await;

        // 2. Send acknowledgement to client.
        response.is_ok()
    }

    // documented in trait. do not add doc-comment.
    async fn pause_miner(self, _context: tarpc::context::Context) {
        let _ = crate::ScopeDurationLogger::new(&crate::macros::fn_name!());

        if self.state.cli().mine {
            let _ = self
                .rpc_server_to_main_tx
                .send(RPCServerToMain::PauseMiner)
                .await;
        } else {
            info!("Cannot pause miner since it was never started");
        }
    }

    // documented in trait. do not add doc-comment.
    async fn restart_miner(self, _context: tarpc::context::Context) {
        let _ = crate::ScopeDurationLogger::new(&crate::macros::fn_name!());

        if self.state.cli().mine {
            let _ = self
                .rpc_server_to_main_tx
                .send(RPCServerToMain::RestartMiner)
                .await;
        } else {
            info!("Cannot restart miner since it was never started");
        }
    }

    // documented in trait. do not add doc-comment.
    async fn prune_abandoned_monitored_utxos(mut self, _context: tarpc::context::Context) -> usize {
        let _ = crate::ScopeDurationLogger::new(&crate::macros::fn_name!());

        let mut global_state_mut = self.state.lock_guard_mut().await;
        const DEFAULT_MUTXO_PRUNE_DEPTH: usize = 200;

        let prune_count_res = global_state_mut
            .prune_abandoned_monitored_utxos(DEFAULT_MUTXO_PRUNE_DEPTH)
            .await;

        global_state_mut
            .flush_databases()
            .await
            .expect("flushed DBs");

        match prune_count_res {
            Ok(prune_count) => {
                info!("Marked {prune_count} monitored UTXOs as abandoned");
                prune_count
            }
            Err(err) => {
                error!("Pruning monitored UTXOs failed with error: {err}");
                0
            }
        }
    }

    // documented in trait. do not add doc-comment.
    async fn list_own_coins(
        self,
        _context: ::tarpc::context::Context,
    ) -> Vec<CoinWithPossibleTimeLock> {
        let _ = crate::ScopeDurationLogger::new(&crate::macros::fn_name!());

        self.state
            .lock_guard()
            .await
            .wallet_state
            .get_all_own_coins_with_possible_timelocks()
            .await
    }

    // documented in trait. do not add doc-comment.
    async fn cpu_temp(self, _context: tarpc::context::Context) -> Option<f32> {
        let _ = crate::ScopeDurationLogger::new(&crate::macros::fn_name!());

        Self::cpu_temp_inner()
    }
}

#[cfg(test)]
mod rpc_server_tests {
    use std::net::IpAddr;
    use std::net::Ipv4Addr;
    use std::net::SocketAddr;

    use anyhow::Result;
    use num_traits::One;
    use num_traits::Zero;
    use rand::rngs::StdRng;
    use rand::Rng;
    use rand::SeedableRng;
    use strum::IntoEnumIterator;
    use tracing_test::traced_test;
    use ReceivingAddress;

    use super::*;
    use crate::config_models::network::Network;
    use crate::database::storage::storage_vec::traits::*;
    use crate::models::peer::PeerSanctionReason;
    use crate::models::state::wallet::address::generation_address::GenerationReceivingAddress;
    use crate::models::state::wallet::expected_utxo::ExpectedUtxo;
    use crate::models::state::wallet::expected_utxo::UtxoNotifier;
    use crate::models::state::wallet::WalletSecret;
    use crate::rpc_server::NeptuneRPCServer;
    use crate::tests::shared::make_mock_block;
    use crate::tests::shared::mock_genesis_global_state;
    use crate::Block;
    use crate::RPC_CHANNEL_CAPACITY;

    async fn test_rpc_server(
        network: Network,
        wallet_secret: WalletSecret,
        peer_count: u8,
    ) -> (NeptuneRPCServer, GlobalStateLock) {
        let global_state_lock = mock_genesis_global_state(network, peer_count, wallet_secret).await;
        let (dummy_tx, mut dummy_rx) =
            tokio::sync::mpsc::channel::<RPCServerToMain>(RPC_CHANNEL_CAPACITY);

        tokio::spawn(async move {
            while let Some(i) = dummy_rx.recv().await {
                tracing::trace!("mock Main got message = {:?}", i);
            }
        });

        (
            NeptuneRPCServer {
                socket_address: SocketAddr::new(IpAddr::V4(Ipv4Addr::new(127, 0, 0, 1)), 8080),
                state: global_state_lock.clone(),
                rpc_server_to_main_tx: dummy_tx,
            },
            global_state_lock,
        )
    }

    #[tokio::test]
    async fn network_response_is_consistent() -> Result<()> {
        // Verify that a wallet not receiving a premine is empty at startup
        for network in Network::iter() {
            let (rpc_server, _) = test_rpc_server(network, WalletSecret::new_random(), 2).await;
            assert_eq!(network, rpc_server.network(context::current()).await);
        }

        Ok(())
    }

    #[tokio::test]
    async fn verify_that_all_requests_leave_server_running() -> Result<()> {
        // Got through *all* request types and verify that server does not crash.
        // We don't care about the actual response data in this test, just that the
        // requests do not crash the server.

        let network = Network::Main;
        let mut rng = StdRng::seed_from_u64(123456789088u64);

        let (rpc_server, _) =
            test_rpc_server(network, WalletSecret::new_pseudorandom(rng.gen()), 2).await;
        let ctx = context::current();
        let _ = rpc_server.clone().network(ctx).await;
        let _ = rpc_server.clone().own_listen_address_for_peers(ctx).await;
        let _ = rpc_server.clone().own_instance_id(ctx).await;
        let _ = rpc_server.clone().block_height(ctx).await;
        let _ = rpc_server.clone().peer_info(ctx).await;
        let _ = rpc_server.clone().all_sanctioned_peers(ctx).await;
        let _ = rpc_server.clone().latest_tip_digests(ctx, 2).await;
        let _ = rpc_server
            .clone()
            .header(ctx, BlockSelector::Digest(Digest::default()))
            .await;
        let _ = rpc_server
            .clone()
            .block_info(ctx, BlockSelector::Digest(Digest::default()))
            .await;
        let _ = rpc_server
            .clone()
            .block_digest(ctx, BlockSelector::Digest(Digest::default()))
            .await;
        let _ = rpc_server.clone().utxo_digest(ctx, 0).await;
        let _ = rpc_server.clone().synced_balance(ctx).await;
        let _ = rpc_server.clone().history(ctx).await;
        let _ = rpc_server.clone().wallet_status(ctx).await;
        let own_receiving_address = rpc_server
            .clone()
            .next_receiving_address(ctx, KeyType::Generation)
            .await;
        let _ = rpc_server.clone().mempool_tx_count(ctx).await;
        let _ = rpc_server.clone().mempool_size(ctx).await;
        let _ = rpc_server.clone().dashboard_overview_data(ctx).await;
        let _ = rpc_server
            .clone()
            .validate_address(ctx, "Not a valid address".to_owned(), Network::Testnet)
            .await;
        let _ = rpc_server.clone().clear_all_standings(ctx).await;
        let _ = rpc_server
            .clone()
            .clear_standing_by_ip(ctx, "127.0.0.1".parse().unwrap())
            .await;
        let _ = rpc_server
            .clone()
            .send(
                ctx,
                NeptuneCoins::one(),
                own_receiving_address.clone(),
                UtxoNotificationMedium::OffChain,
                NeptuneCoins::one(),
            )
            .await;

        let transaction_timestamp = network.launch_date();
        let proving_capability = rpc_server
            .state
            .lock_guard()
            .await
            .net
            .tx_proving_capability;
        let _ = rpc_server
            .clone()
            .send_to_many_inner(
                ctx,
                vec![(own_receiving_address, NeptuneCoins::one())],
                UtxoNotificationMedium::OffChain,
                NeptuneCoins::one(),
                transaction_timestamp,
                proving_capability,
            )
            .await;
        let _ = rpc_server.clone().pause_miner(ctx).await;
        let _ = rpc_server.clone().restart_miner(ctx).await;
        let _ = rpc_server
            .clone()
            .prune_abandoned_monitored_utxos(ctx)
            .await;
        let _ = rpc_server.shutdown(ctx).await;

        Ok(())
    }

    #[traced_test]
    #[tokio::test]
    async fn balance_is_zero_at_init() -> Result<()> {
        // Verify that a wallet not receiving a premine is empty at startup
        let (rpc_server, _) = test_rpc_server(Network::Alpha, WalletSecret::new_random(), 2).await;
        let balance = rpc_server.synced_balance(context::current()).await;
        assert!(balance.is_zero());

        Ok(())
    }

    #[allow(clippy::shadow_unrelated)]
    #[traced_test]
    #[tokio::test]
    async fn clear_ip_standing_test() -> Result<()> {
        let (rpc_server, mut state_lock) =
            test_rpc_server(Network::Alpha, WalletSecret::new_random(), 2).await;
        let rpc_request_context = context::current();
        let global_state = state_lock.lock_guard().await;
        let peer_address_0 =
            global_state.net.peer_map.values().collect::<Vec<_>>()[0].connected_address;
        let peer_address_1 =
            global_state.net.peer_map.values().collect::<Vec<_>>()[1].connected_address;
        drop(global_state);

        // Verify that sanctions list is empty
        let sanctioned_peers_startup = rpc_server
            .clone()
            .all_sanctioned_peers(rpc_request_context)
            .await;
        assert!(
            sanctioned_peers_startup.is_empty(),
            "Sanctions list must be empty at startup"
        );

        // sanction both
        let (standing_0, standing_1) = {
            let mut global_state_mut = state_lock.lock_guard_mut().await;

            global_state_mut
                .net
                .peer_map
                .entry(peer_address_0)
                .and_modify(|p| {
                    p.standing.sanction(PeerSanctionReason::DifferentGenesis);
                });
            global_state_mut
                .net
                .peer_map
                .entry(peer_address_1)
                .and_modify(|p| {
                    p.standing.sanction(PeerSanctionReason::DifferentGenesis);
                });
            let standing_0 = global_state_mut.net.peer_map[&peer_address_0].standing;
            let standing_1 = global_state_mut.net.peer_map[&peer_address_1].standing;
            (standing_0, standing_1)
        };

        // Verify expected sanctions reading
        let sanction_peers_from_memory = rpc_server
            .clone()
            .all_sanctioned_peers(rpc_request_context)
            .await;
        assert_eq!(
            2,
            sanction_peers_from_memory.len(),
            "Sanctions list must have to elements after sanctionings"
        );

        {
            let mut global_state_mut = state_lock.lock_guard_mut().await;

            global_state_mut
                .net
                .write_peer_standing_on_decrease(peer_address_0.ip(), standing_0)
                .await;
            global_state_mut
                .net
                .write_peer_standing_on_decrease(peer_address_1.ip(), standing_1)
                .await;
        }

        // Verify expected sanctions reading, after DB-write
        let sanction_peers_from_memory_and_db = rpc_server
            .clone()
            .all_sanctioned_peers(rpc_request_context)
            .await;
        assert_eq!(
            2,
            sanction_peers_from_memory_and_db.len(),
            "Sanctions list must have to elements after sanctionings and after DB write"
        );

        // Verify expected initial conditions
        {
            let global_state = state_lock.lock_guard().await;
            let peer_standing_0 = global_state
                .net
                .get_peer_standing_from_database(peer_address_0.ip())
                .await;
            assert_ne!(0, peer_standing_0.unwrap().standing);
            assert_ne!(None, peer_standing_0.unwrap().latest_sanction);
            let peer_standing_1 = global_state
                .net
                .get_peer_standing_from_database(peer_address_1.ip())
                .await;
            assert_ne!(0, peer_standing_1.unwrap().standing);
            assert_ne!(None, peer_standing_1.unwrap().latest_sanction);
            drop(global_state);

            // Clear standing of #0
            rpc_server
                .clone()
                .clear_standing_by_ip(rpc_request_context, peer_address_0.ip())
                .await;
        }

        // Verify expected resulting conditions in database
        {
            let global_state = state_lock.lock_guard().await;
            let peer_standing_0 = global_state
                .net
                .get_peer_standing_from_database(peer_address_0.ip())
                .await;
            assert_eq!(0, peer_standing_0.unwrap().standing);
            assert_eq!(None, peer_standing_0.unwrap().latest_sanction);
            let peer_standing_1 = global_state
                .net
                .get_peer_standing_from_database(peer_address_1.ip())
                .await;
            assert_ne!(0, peer_standing_1.unwrap().standing);
            assert_ne!(None, peer_standing_1.unwrap().latest_sanction);

            // Verify expected resulting conditions in peer map
            let peer_standing_0_from_memory = global_state.net.peer_map[&peer_address_0].clone();
            assert_eq!(0, peer_standing_0_from_memory.standing.standing);
            let peer_standing_1_from_memory = global_state.net.peer_map[&peer_address_1].clone();
            assert_ne!(0, peer_standing_1_from_memory.standing.standing);
        }

        // Verify expected sanctions reading, after one forgiveness
        let sanctions_list_after_one_clear = rpc_server
            .clone()
            .all_sanctioned_peers(rpc_request_context)
            .await;
        assert!(
            sanctions_list_after_one_clear.len().is_one(),
            "Sanctions list must have to elements after sanctionings and after DB write"
        );

        Ok(())
    }

    #[allow(clippy::shadow_unrelated)]
    #[traced_test]
    #[tokio::test]
    async fn clear_all_standings_test() -> Result<()> {
        // Create initial conditions
        let (rpc_server, mut state_lock) =
            test_rpc_server(Network::Alpha, WalletSecret::new_random(), 2).await;
        let mut state = state_lock.lock_guard_mut().await;
        let peer_address_0 = state.net.peer_map.values().collect::<Vec<_>>()[0].connected_address;
        let peer_address_1 = state.net.peer_map.values().collect::<Vec<_>>()[1].connected_address;

        // sanction both peers
        let (standing_0, standing_1) = {
            state.net.peer_map.entry(peer_address_0).and_modify(|p| {
                p.standing.sanction(PeerSanctionReason::DifferentGenesis);
            });
            state.net.peer_map.entry(peer_address_1).and_modify(|p| {
                p.standing.sanction(PeerSanctionReason::DifferentGenesis);
            });
            let standing_0 = state.net.peer_map[&peer_address_0].standing;
            let standing_1 = state.net.peer_map[&peer_address_1].standing;
            (standing_0, standing_1)
        };

        state
            .net
            .write_peer_standing_on_decrease(peer_address_0.ip(), standing_0)
            .await;
        state
            .net
            .write_peer_standing_on_decrease(peer_address_1.ip(), standing_1)
            .await;

        drop(state);

        // Verify expected initial conditions
        {
            let peer_standing_0 = state_lock
                .lock_guard_mut()
                .await
                .net
                .get_peer_standing_from_database(peer_address_0.ip())
                .await;
            assert_ne!(0, peer_standing_0.unwrap().standing);
            assert_ne!(None, peer_standing_0.unwrap().latest_sanction);
        }

        {
            let peer_standing_1 = state_lock
                .lock_guard_mut()
                .await
                .net
                .get_peer_standing_from_database(peer_address_1.ip())
                .await;
            assert_ne!(0, peer_standing_1.unwrap().standing);
            assert_ne!(None, peer_standing_1.unwrap().latest_sanction);
        }

        // Verify expected reading through an RPC call
        let rpc_request_context = context::current();
        let after_two_sanctions = rpc_server
            .clone()
            .all_sanctioned_peers(rpc_request_context)
            .await;
        assert_eq!(2, after_two_sanctions.len());

        // Clear standing of both by clearing all standings
        rpc_server
            .clone()
            .clear_all_standings(rpc_request_context)
            .await;

        let state = state_lock.lock_guard().await;

        // Verify expected resulting conditions in database
        {
            let peer_standing_0 = state
                .net
                .get_peer_standing_from_database(peer_address_0.ip())
                .await;
            assert_eq!(0, peer_standing_0.unwrap().standing);
            assert_eq!(None, peer_standing_0.unwrap().latest_sanction);
        }

        {
            let peer_still_standing_1 = state
                .net
                .get_peer_standing_from_database(peer_address_1.ip())
                .await;
            assert_eq!(0, peer_still_standing_1.unwrap().standing);
            assert_eq!(None, peer_still_standing_1.unwrap().latest_sanction);
        }

        // Verify expected resulting conditions in peer map
        {
            let peer_standing_0_from_memory = state.net.peer_map[&peer_address_0].clone();
            assert_eq!(0, peer_standing_0_from_memory.standing.standing);
        }

        {
            let peer_still_standing_1_from_memory = state.net.peer_map[&peer_address_1].clone();
            assert_eq!(0, peer_still_standing_1_from_memory.standing.standing);
        }

        // Verify expected reading through an RPC call
        let after_global_forgiveness = rpc_server
            .clone()
            .all_sanctioned_peers(rpc_request_context)
            .await;
        assert!(after_global_forgiveness.is_empty());

        Ok(())
    }

    #[traced_test]
    #[tokio::test]
    async fn utxo_digest_test() {
        let (rpc_server, state_lock) =
            test_rpc_server(Network::Alpha, WalletSecret::new_random(), 2).await;
        let global_state = state_lock.lock_guard().await;
        let aocl_leaves = global_state
            .chain
            .archival_state()
            .archival_mutator_set
            .ams()
            .aocl
            .num_leafs()
            .await;

        debug_assert!(aocl_leaves > 0);

        assert!(rpc_server
            .clone()
            .utxo_digest(context::current(), aocl_leaves - 1)
            .await
            .is_some());

        assert!(rpc_server
            .utxo_digest(context::current(), aocl_leaves)
            .await
            .is_none());
    }

    #[traced_test]
    #[tokio::test]
    async fn block_info_test() {
        let network = Network::RegTest;
        let (rpc_server, state_lock) =
            test_rpc_server(network, WalletSecret::new_random(), 2).await;
        let global_state = state_lock.lock_guard().await;
        let ctx = context::current();

        let genesis_hash = global_state.chain.archival_state().genesis_block().hash();
        let tip_hash = global_state.chain.light_state().hash();

        let genesis_block_info = BlockInfo::from_block_and_digests(
            global_state.chain.archival_state().genesis_block(),
            genesis_hash,
            tip_hash,
        );

        let tip_block_info = BlockInfo::from_block_and_digests(
            global_state.chain.light_state(),
            genesis_hash,
            tip_hash,
        );

        // should find genesis block by Genesis selector
        assert_eq!(
            genesis_block_info,
            rpc_server
                .clone()
                .block_info(ctx, BlockSelector::Genesis)
                .await
                .unwrap()
        );

        // should find latest/tip block by Tip selector
        assert_eq!(
            tip_block_info,
            rpc_server
                .clone()
                .block_info(ctx, BlockSelector::Tip)
                .await
                .unwrap()
        );

        // should find genesis block by Height selector
        assert_eq!(
            genesis_block_info,
            rpc_server
                .clone()
                .block_info(ctx, BlockSelector::Height(BlockHeight::from(0u64)))
                .await
                .unwrap()
        );

        // should find genesis block by Digest selector
        assert_eq!(
            genesis_block_info,
            rpc_server
                .clone()
                .block_info(ctx, BlockSelector::Digest(genesis_hash))
                .await
                .unwrap()
        );

        // should not find any block when Height selector is u64::Max
        assert!(rpc_server
            .clone()
            .block_info(ctx, BlockSelector::Height(BlockHeight::from(u64::MAX)))
            .await
            .is_none());

        // should not find any block when Digest selector is Digest::default()
        assert!(rpc_server
            .clone()
            .block_info(ctx, BlockSelector::Digest(Digest::default()))
            .await
            .is_none());
    }

    #[traced_test]
    #[tokio::test]
    async fn block_digest_test() {
        let network = Network::RegTest;
        let (rpc_server, state_lock) =
            test_rpc_server(network, WalletSecret::new_random(), 2).await;
        let global_state = state_lock.lock_guard().await;
        let ctx = context::current();

        let genesis_hash = Block::genesis_block(network).hash();

        // should find genesis block by Genesis selector
        assert_eq!(
            genesis_hash,
            rpc_server
                .clone()
                .block_digest(ctx, BlockSelector::Genesis)
                .await
                .unwrap()
        );

        // should find latest/tip block by Tip selector
        assert_eq!(
            global_state.chain.light_state().hash(),
            rpc_server
                .clone()
                .block_digest(ctx, BlockSelector::Tip)
                .await
                .unwrap()
        );

        // should find genesis block by Height selector
        assert_eq!(
            genesis_hash,
            rpc_server
                .clone()
                .block_digest(ctx, BlockSelector::Height(BlockHeight::from(0u64)))
                .await
                .unwrap()
        );

        // should find genesis block by Digest selector
        assert_eq!(
            genesis_hash,
            rpc_server
                .clone()
                .block_digest(ctx, BlockSelector::Digest(genesis_hash))
                .await
                .unwrap()
        );

        // should not find any block when Height selector is u64::Max
        assert!(rpc_server
            .clone()
            .block_digest(ctx, BlockSelector::Height(BlockHeight::from(u64::MAX)))
            .await
            .is_none());

        // should not find any block when Digest selector is Digest::default()
        assert!(rpc_server
            .clone()
            .block_digest(ctx, BlockSelector::Digest(Digest::default()))
            .await
            .is_none());
    }

    #[traced_test]
    #[tokio::test]
    async fn getting_temperature_doesnt_crash_test() {
        // On your local machine, this should return a temperature but in CI,
        // the RPC call returns `None`, so we only verify that the call doesn't
        // crash the host machine, we don't verify that any value is returned.
        let (rpc_server, _) = test_rpc_server(Network::Alpha, WalletSecret::new_random(), 2).await;
        let _current_server_temperature = rpc_server.cpu_temp(context::current()).await;
    }

    #[traced_test]
    #[tokio::test]
    async fn send_to_many_test() -> Result<()> {
        // --- Init.  Basics ---
        let mut rng = StdRng::seed_from_u64(1814);
        let network = Network::Main;
        let (rpc_server, mut state_lock) =
            test_rpc_server(network, WalletSecret::new_pseudorandom(rng.gen()), 2).await;
        let ctx = context::current();

        // --- Init.  get wallet spending key ---
        let genesis_block = Block::genesis_block(network);
        let wallet_spending_key = state_lock
            .lock_guard_mut()
            .await
            .wallet_state
            .next_unused_spending_key(KeyType::Generation);

        // --- Init.  generate a block, with coinbase going to our wallet ---
        let timestamp = network.launch_date() + Timestamp::days(1);
        let (block_1, cb_utxo, cb_output_randomness) = make_mock_block(
            &genesis_block,
            Some(timestamp),
            wallet_spending_key.to_address().try_into()?,
            rng.gen(),
        );

        {
            let state_lock = state_lock.lock_guard().await;
            let original_balance = state_lock
                .wallet_state
                .confirmed_balance(genesis_block.hash(), timestamp)
                .await;
            assert!(original_balance.is_zero(), "Original balance assumed zero");
        };

        // --- Init.  append the block to blockchain ---
        state_lock
            .set_new_self_mined_tip(
                block_1.clone(),
                vec![ExpectedUtxo::new(
                    cb_utxo,
                    cb_output_randomness,
                    wallet_spending_key.privacy_preimage(),
<<<<<<< HEAD
                    UtxoNotifier::OwnMinerComposeBlock,
                )],
                &prover_lock,
=======
                    UtxoNotifier::OwnMiner,
                ),
>>>>>>> 85ebb168
            )
            .await?;

        {
            let state_lock = state_lock.lock_guard().await;
            let new_balance = state_lock
                .wallet_state
                .confirmed_balance(block_1.hash(), timestamp)
                .await;
            assert_eq!(
                Block::block_subsidy(block_1.header().height),
                new_balance,
                "New balance must be exactly 1 mining reward"
            );
        };

        // --- Setup. generate an output that our wallet cannot claim. ---
        let output1 = (
            ReceivingAddress::from(GenerationReceivingAddress::derive_from_seed(rng.gen())),
            NeptuneCoins::new(5),
        );

        // --- Setup. generate an output that our wallet can claim. ---
        let output2 = {
            let spending_key = state_lock
                .lock_guard_mut()
                .await
                .wallet_state
                .next_unused_spending_key(KeyType::Generation);
            (spending_key.to_address(), NeptuneCoins::new(25))
        };

        // --- Setup. assemble outputs and fee ---
        let outputs = vec![output1, output2];
        let fee = NeptuneCoins::new(1);

        // --- Store: store num expected utxo before spend ---
        let num_expected_utxo = state_lock
            .lock_guard()
            .await
            .wallet_state
            .wallet_db
            .expected_utxos()
            .len()
            .await;

        // --- Operation: perform send_to_many
        // It's important to call a method where you get to inject the
        // timestamp. Otherwise, proofs cannot be reused, and CI will
        // fail. CI might also fail if you don't set an explicit proving
        // capability.
        let result = rpc_server
            .clone()
            .send_to_many_inner(
                ctx,
                outputs,
                UtxoNotificationMedium::OffChain,
                fee,
                timestamp,
                TxProvingCapability::ProofCollection,
            )
            .await;

        // --- Test: verify op returns a value.
        assert!(result.is_some());

        // --- Test: verify expected_utxos.len() has increased by 2.
        //           (one off-chain utxo + one change utxo)
        assert_eq!(
            state_lock
                .lock_guard()
                .await
                .wallet_state
                .wallet_db
                .expected_utxos()
                .len()
                .await,
            num_expected_utxo + 2
        );

        Ok(())
    }
}<|MERGE_RESOLUTION|>--- conflicted
+++ resolved
@@ -1584,14 +1584,8 @@
                     cb_utxo,
                     cb_output_randomness,
                     wallet_spending_key.privacy_preimage(),
-<<<<<<< HEAD
                     UtxoNotifier::OwnMinerComposeBlock,
                 )],
-                &prover_lock,
-=======
-                    UtxoNotifier::OwnMiner,
-                ),
->>>>>>> 85ebb168
             )
             .await?;
 
