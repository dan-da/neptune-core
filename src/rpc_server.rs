<<<<<<< HEAD
//! implements an RPC server and client based on [tarpc]
//!
//! at present tarpc clients must also be written in rust.
//!
//! In the future we may want to explore adding an rpc layer that is friendly to
//! other languages.

=======
>>>>>>> e162e0a6
use std::collections::HashMap;
use std::net::IpAddr;
use std::net::SocketAddr;
use std::str::FromStr;

use anyhow::Result;
use get_size::GetSize;
use serde::Deserialize;
use serde::Serialize;
use systemstat::Platform;
use systemstat::System;
use tarpc::context;
use tokio::sync::mpsc::error::SendError;
use tracing::error;
use tracing::info;
use twenty_first::math::digest::Digest;
use twenty_first::util_types::algebraic_hasher::AlgebraicHasher;

use crate::config_models::network::Network;
use crate::models::blockchain::block::block_header::BlockHeader;
use crate::models::blockchain::block::block_height::BlockHeight;
use crate::models::blockchain::block::block_info::BlockInfo;
use crate::models::blockchain::block::block_selector::BlockSelector;
use crate::models::blockchain::shared::Hash;
<<<<<<< HEAD
use crate::models::blockchain::transaction::UtxoNotifyMethod;
=======
use crate::models::blockchain::transaction::utxo::Utxo;
>>>>>>> e162e0a6
use crate::models::blockchain::type_scripts::neptune_coins::NeptuneCoins;
use crate::models::channel::RPCServerToMain;
use crate::models::consensus::timestamp::Timestamp;
use crate::models::peer::InstanceId;
use crate::models::peer::PeerInfo;
use crate::models::peer::PeerStanding;
<<<<<<< HEAD
use crate::models::state::wallet::address::KeyType;
use crate::models::state::wallet::address::ReceivingAddress;
use crate::models::state::wallet::coin_with_possible_timelock::CoinWithPossibleTimeLock;
use crate::models::state::wallet::wallet_status::WalletStatus;
use crate::models::state::GlobalStateLock;
=======
use crate::models::proof_abstractions::timestamp::Timestamp;
use crate::models::state::wallet::address::generation_address;
use crate::models::state::wallet::coin_with_possible_timelock::CoinWithPossibleTimeLock;
use crate::models::state::wallet::wallet_status::WalletStatus;
use crate::models::state::GlobalStateLock;
use crate::models::state::UtxoReceiverData;
>>>>>>> e162e0a6
use crate::prelude::twenty_first;

#[derive(Clone, Debug, Serialize, Deserialize)]
pub struct DashBoardOverviewDataFromClient {
    pub tip_digest: Digest,
    pub tip_header: BlockHeader,
    pub syncing: bool,
    pub available_balance: NeptuneCoins,
    pub timelocked_balance: NeptuneCoins,
    pub mempool_size: usize,
    pub mempool_tx_count: usize,

    // `None` symbolizes failure in getting peer count
    pub peer_count: Option<usize>,

    // `None` symbolizes failure to get mining status
    pub is_mining: Option<bool>,

    // # of confirmations since last wallet balance change.
    // `None` indicates that wallet balance has never changed.
    pub confirmations: Option<BlockHeight>,

    /// CPU temperature in degrees Celcius
    pub cpu_temp: Option<f32>,
}

#[tarpc::service]
pub trait RPC {
    /******** READ DATA ********/
    // Place all methods that only read here
    // Return which network the client is running
    async fn network() -> Network;

    async fn own_listen_address_for_peers() -> Option<SocketAddr>;

    /// Return the node's instance-ID which is a globally unique random generated number
    /// set at startup used to ensure that the node does not connect to itself, or the
    /// same peer twice.
    async fn own_instance_id() -> InstanceId;

    /// Returns the current block height.
    async fn block_height() -> BlockHeight;

    /// Returns the number of blocks (confirmations) since wallet balance last changed.
    ///
    /// returns `Option<BlockHeight>`
    ///
    /// return value will be None if wallet has not received any incoming funds.
    async fn confirmations() -> Option<BlockHeight>;

    /// Returns info about the peers we are connected to
    async fn peer_info() -> Vec<PeerInfo>;

    /// Return info about all peers that have been sanctioned
    async fn all_sanctioned_peers() -> HashMap<IpAddr, PeerStanding>;

    /// Returns the digest of the latest n blocks
    async fn latest_tip_digests(n: usize) -> Vec<Digest>;

    /// Returns information about the specified block if found
    async fn block_info(block_selector: BlockSelector) -> Option<BlockInfo>;

    /// Return the digest for the specified block if found
    async fn block_digest(block_selector: BlockSelector) -> Option<Digest>;

    /// Return the digest for the specified UTXO leaf index if found
    async fn utxo_digest(leaf_index: u64) -> Option<Digest>;

    /// Return the block header for the specified block
    async fn header(block_selector: BlockSelector) -> Option<BlockHeader>;

    /// Get sum of unspent UTXOs.
    async fn synced_balance() -> NeptuneCoins;

    /// Get the client's wallet transaction history
    async fn history() -> Vec<(Digest, BlockHeight, Timestamp, NeptuneCoins)>;

    /// Return information about funds in the wallet
    async fn wallet_status() -> WalletStatus;

    /// Return an address that this client can receive funds on
    async fn next_receiving_address(key_type: KeyType) -> ReceivingAddress;

    /// Return the number of transactions in the mempool
    async fn mempool_tx_count() -> usize;

    // TODO: Change to return current size and max size
    async fn mempool_size() -> usize;

    /// Return the information used on the dashboard's overview tab
    async fn dashboard_overview_data() -> DashBoardOverviewDataFromClient;

    /// Determine whether the user-supplied string is a valid address
    async fn validate_address(address: String, network: Network) -> Option<ReceivingAddress>;

    /// Determine whether the user-supplied string is a valid amount
    async fn validate_amount(amount: String) -> Option<NeptuneCoins>;

    /// Determine whether the given amount is less than (or equal to) the balance
    async fn amount_leq_synced_balance(amount: NeptuneCoins) -> bool;

    /// Generate a report of all owned and unspent coins, whether time-locked or not.
    async fn list_own_coins() -> Vec<CoinWithPossibleTimeLock>;

    /******** CHANGE THINGS ********/
    // Place all things that change state here

    /// Clears standing for all peers, connected or not
    async fn clear_all_standings();

    /// Clears standing for ip, whether connected or not
    async fn clear_standing_by_ip(ip: IpAddr);

    /// Send coins to a single recipient.
    ///
    /// See docs for [send_to_many()](Self::send_to_many())
    async fn send(
        amount: NeptuneCoins,
        address: ReceivingAddress,
        owned_utxo_notify_method: UtxoNotifyMethod,
        fee: NeptuneCoins,
    ) -> Option<Digest>;

    /// Send coins to multiple recipients
    ///
    /// `outputs` is a list of transaction outputs in the format
    /// `[(address:amount)]`.  The address may be any type supported by
    /// [ReceivingAddress].
    ///
    /// `owned_utxo_notify_method` specifies how our wallet will be notified of
    /// any outputs destined for it. This includes the change output if one is
    /// necessary. [UtxoNotifyMethod] defines `OnChain` and `OffChain` delivery
    /// of notifications.
    ///
    /// `OffChain` delivery requires less blockchain space and may result in a
    /// lower fee than `OnChain` delivery however there is more potential of
    /// losing funds should the wallet files become corrupted or lost.
    ///
    /// tip: if using `OnChain` notification use a
    /// [ReceivingAddress::Symmetric] as the receiving address for any
    /// outputs destined for your own wallet.  This happens automatically for
    /// the Change output only.
    ///
    /// `fee` represents the fee in native coins to pay the miner who mines
    /// the block that initially confirms the resulting transaction.
    ///
    /// a [Digest] of the resulting [Transaction](crate::models::blockchain::transaction::Transaction) is returned on success, else [None].
    ///
    /// todo: shouldn't we return `Transaction` instead?
    ///
    /// future work: add `unowned_utxo_notify_method` param.
    ///   see comment for [TxOutput::auto()](crate::models::blockchain::transaction::TxOutput::auto())
    async fn send_to_many(
        outputs: Vec<(ReceivingAddress, NeptuneCoins)>,
        owned_utxo_notify_method: UtxoNotifyMethod,
        fee: NeptuneCoins,
    ) -> Option<Digest>;

    /// Stop miner if running
    async fn pause_miner();

    /// Start miner if not running
    async fn restart_miner();

    /// mark MUTXOs as abandoned
    async fn prune_abandoned_monitored_utxos() -> usize;

    /// Gracious shutdown.
    async fn shutdown() -> bool;

    /// Get CPU temperature.
    async fn cpu_temp() -> Option<f32>;
}

#[derive(Clone)]
pub struct NeptuneRPCServer {
    pub socket_address: SocketAddr,
    pub state: GlobalStateLock,
    pub rpc_server_to_main_tx: tokio::sync::mpsc::Sender<RPCServerToMain>,
}

impl NeptuneRPCServer {
    async fn confirmations_internal(&self) -> Option<BlockHeight> {
        let state = self.state.lock_guard().await;

        match state.get_latest_balance_height().await {
            Some(latest_balance_height) => {
                let tip_block_header = state.chain.light_state().header();

                assert!(tip_block_header.height >= latest_balance_height);

                // subtract latest balance height from chain tip.
                // note: BlockHeight is u64 internally and BlockHeight::sub() returns i128.
                //       The subtraction and cast is safe given we passed the above assert.
                let confirmations: BlockHeight =
                    ((tip_block_header.height - latest_balance_height) as u64).into();
                Some(confirmations)
            }
            None => None,
        }
    }

    /// Return temperature of CPU, if available.
    fn cpu_temp_inner() -> Option<f32> {
        let current_system = System::new();
        match current_system.cpu_temp() {
            Ok(temp) => Some(temp),
            Err(_) => None,
        }
    }
}

impl RPC for NeptuneRPCServer {
    // documented in trait. do not add doc-comment.
    async fn network(self, _: context::Context) -> Network {
        self.state.cli().network
    }

    // documented in trait. do not add doc-comment.
    async fn own_listen_address_for_peers(self, _context: context::Context) -> Option<SocketAddr> {
        let listen_for_peers_ip = self.state.cli().listen_addr;
        let listen_for_peers_socket = self.state.cli().peer_port;
        let socket_address = SocketAddr::new(listen_for_peers_ip, listen_for_peers_socket);
        Some(socket_address)
    }

    // documented in trait. do not add doc-comment.
    async fn own_instance_id(self, _context: context::Context) -> InstanceId {
        self.state.lock_guard().await.net.instance_id
    }

    // documented in trait. do not add doc-comment.
    async fn block_height(self, _: context::Context) -> BlockHeight {
        self.state
            .lock_guard()
            .await
            .chain
            .light_state()
            .kernel
            .header
            .height
    }

    // documented in trait. do not add doc-comment.
    async fn confirmations(self, _: context::Context) -> Option<BlockHeight> {
        self.confirmations_internal().await
    }

    // documented in trait. do not add doc-comment.
    async fn utxo_digest(self, _: context::Context, leaf_index: u64) -> Option<Digest> {
        let state = self.state.lock_guard().await;
        let aocl = &state.chain.archival_state().archival_mutator_set.ams().aocl;

        match leaf_index > 0 && leaf_index < aocl.num_leafs().await {
            true => Some(aocl.get_leaf_async(leaf_index).await),
            false => None,
        }
    }

    // documented in trait. do not add doc-comment.
    async fn block_digest(
        self,
        _: context::Context,
        block_selector: BlockSelector,
    ) -> Option<Digest> {
        let state = self.state.lock_guard().await;
        let archival_state = state.chain.archival_state();
        let digest = block_selector.as_digest(&state).await?;
        // verify the block actually exists
        archival_state
            .get_block_header(digest)
            .await
            .map(|_| digest)
    }

    // documented in trait. do not add doc-comment.
    async fn block_info(
        self,
        _: context::Context,
        block_selector: BlockSelector,
    ) -> Option<BlockInfo> {
        let state = self.state.lock_guard().await;
        let digest = block_selector.as_digest(&state).await?;
        let archival_state = state.chain.archival_state();

        let block = archival_state.get_block(digest).await.unwrap()?;
        Some(BlockInfo::from_block_and_digests(
            &block,
            archival_state.genesis_block().hash(),
            state.chain.light_state().hash(),
        ))
    }

    // documented in trait. do not add doc-comment.
    async fn latest_tip_digests(self, _context: tarpc::context::Context, n: usize) -> Vec<Digest> {
        let state = self.state.lock_guard().await;

        let latest_block_digest = state.chain.light_state().hash();

        state
            .chain
            .archival_state()
            .get_ancestor_block_digests(latest_block_digest, n)
            .await
    }

    // documented in trait. do not add doc-comment.
    async fn peer_info(self, _: context::Context) -> Vec<PeerInfo> {
        self.state
            .lock_guard()
            .await
            .net
            .peer_map
            .values()
            .cloned()
            .collect()
    }

    // documented in trait. do not add doc-comment.
    async fn all_sanctioned_peers(
        self,
        _context: tarpc::context::Context,
    ) -> HashMap<IpAddr, PeerStanding> {
        let mut sanctions_in_memory = HashMap::default();

        let global_state = self.state.lock_guard().await;

        // Get all connected peers
        for (socket_address, peer_info) in global_state.net.peer_map.iter() {
            if peer_info.standing.is_negative() {
                sanctions_in_memory.insert(socket_address.ip(), peer_info.standing);
            }
        }

        let sanctions_in_db = global_state.net.all_peer_sanctions_in_database().await;

        // Combine result for currently connected peers and previously connected peers but
        // use result for currently connected peer if there is an overlap
        let mut all_sanctions = sanctions_in_memory;
        for (ip_addr, sanction) in sanctions_in_db {
            all_sanctions.entry(ip_addr).or_insert(sanction);
        }

        all_sanctions
    }

    // documented in trait. do not add doc-comment.
    async fn validate_address(
        self,
        _ctx: context::Context,
        address_string: String,
        network: Network,
    ) -> Option<ReceivingAddress> {
        let ret = if let Ok(address) = ReceivingAddress::from_bech32m(&address_string, network) {
            Some(address)
        } else {
            None
        };
        tracing::debug!(
            "Responding to address validation request of {address_string}: {}",
            ret.is_some()
        );
        ret
    }

    // documented in trait. do not add doc-comment.
    async fn validate_amount(
        self,
        _ctx: context::Context,
        amount_string: String,
    ) -> Option<NeptuneCoins> {
        // parse string
        let amount = if let Ok(amt) = NeptuneCoins::from_str(&amount_string) {
            amt
        } else {
            return None;
        };

        // return amount
        Some(amount)
    }

    // documented in trait. do not add doc-comment.
    async fn amount_leq_synced_balance(self, _ctx: context::Context, amount: NeptuneCoins) -> bool {
        let now = Timestamp::now();
        // test inequality
        let wallet_status = self
            .state
            .lock_guard()
            .await
            .get_wallet_status_for_tip()
            .await;
        amount <= wallet_status.synced_unspent_available_amount(now)
    }

    // documented in trait. do not add doc-comment.
    async fn synced_balance(self, _context: tarpc::context::Context) -> NeptuneCoins {
        let now = Timestamp::now();
        let wallet_status = self
            .state
            .lock_guard()
            .await
            .get_wallet_status_for_tip()
            .await;
        wallet_status.synced_unspent_available_amount(now)
    }

    // documented in trait. do not add doc-comment.
    async fn wallet_status(self, _context: tarpc::context::Context) -> WalletStatus {
        self.state
            .lock_guard()
            .await
            .get_wallet_status_for_tip()
            .await
    }

    // documented in trait. do not add doc-comment.
    async fn header(
        self,
        _context: tarpc::context::Context,
        block_selector: BlockSelector,
    ) -> Option<BlockHeader> {
        let state = self.state.lock_guard().await;
        let block_digest = block_selector.as_digest(&state).await?;
        state
            .chain
            .archival_state()
            .get_block_header(block_digest)
            .await
    }

    // future: this should perhaps take a param indicating what type
    //         of receiving address.  for now we just use/assume
    //         a Generation address.
    //
    // documented in trait. do not add doc-comment.
    async fn next_receiving_address(
        mut self,
        _context: tarpc::context::Context,
        key_type: KeyType,
    ) -> ReceivingAddress {
        let mut global_state_mut = self.state.lock_guard_mut().await;

        let address = global_state_mut
            .wallet_state
            .next_unused_spending_key(key_type)
            .to_address();

        // persist wallet state to disk
        global_state_mut.persist_wallet().await.expect("flushed");

        address
    }

    // documented in trait. do not add doc-comment.
    async fn mempool_tx_count(self, _context: tarpc::context::Context) -> usize {
        self.state.lock_guard().await.mempool.len()
    }

    // documented in trait. do not add doc-comment.
    async fn mempool_size(self, _context: tarpc::context::Context) -> usize {
        self.state.lock_guard().await.mempool.get_size()
    }

    // documented in trait. do not add doc-comment.
    async fn history(
        self,
        _context: tarpc::context::Context,
    ) -> Vec<(Digest, BlockHeight, Timestamp, NeptuneCoins)> {
        let history = self.state.lock_guard().await.get_balance_history().await;

        // sort
        let mut display_history: Vec<(Digest, BlockHeight, Timestamp, NeptuneCoins)> = history
            .iter()
            .map(|(h, t, bh, a)| (*h, *bh, *t, *a))
            .collect::<Vec<_>>();
        display_history.sort_by(|a, b| a.1.partial_cmp(&b.1).unwrap());

        // return
        display_history
    }

    // documented in trait. do not add doc-comment.
    async fn dashboard_overview_data(
        self,
        _context: tarpc::context::Context,
    ) -> DashBoardOverviewDataFromClient {
        let now = Timestamp::now();
        let state = self.state.lock_guard().await;
        let tip_digest = state.chain.light_state().hash();
        let tip_header = state.chain.light_state().header().clone();
        let wallet_status = state.get_wallet_status_for_tip().await;
        let syncing = state.net.syncing;
        let mempool_size = state.mempool.get_size();
        let mempool_tx_count = state.mempool.len();
        let cpu_temp = Self::cpu_temp_inner();

        let peer_count = Some(state.net.peer_map.len());

        let is_mining = Some(state.mining);
        drop(state);

        let confirmations = self.confirmations_internal().await;

        DashBoardOverviewDataFromClient {
            tip_digest,
            tip_header,
            syncing,
            available_balance: wallet_status.synced_unspent_available_amount(now),
            timelocked_balance: wallet_status.synced_unspent_timelocked_amount(now),
            mempool_size,
            mempool_tx_count,
            peer_count,
            is_mining,
            confirmations,
            cpu_temp,
        }
    }

    /******** CHANGE THINGS ********/
    // Locking:
    //   * acquires `global_state_lock` for write
    //
    // documented in trait. do not add doc-comment.
    async fn clear_all_standings(mut self, _: context::Context) {
        let mut global_state_mut = self.state.lock_guard_mut().await;
        global_state_mut
            .net
            .peer_map
            .iter_mut()
            .for_each(|(_, peerinfo)| {
                peerinfo.standing.clear_standing();
            });

        // iterates and modifies standing field for all connected peers
        global_state_mut.net.clear_all_standings_in_database().await;

        global_state_mut
            .flush_databases()
            .await
            .expect("flushed DBs");
    }

    // Locking:
    //   * acquires `global_state_lock` for write
    //
    // documented in trait. do not add doc-comment.
    async fn clear_standing_by_ip(mut self, _: context::Context, ip: IpAddr) {
        let mut global_state_mut = self.state.lock_guard_mut().await;
        global_state_mut
            .net
            .peer_map
            .iter_mut()
            .for_each(|(socketaddr, peerinfo)| {
                if socketaddr.ip() == ip {
                    peerinfo.standing.clear_standing();
                }
            });

        //Also clears this IP's standing in database, whether it is connected or not.
        global_state_mut.net.clear_ip_standing_in_database(ip).await;

        global_state_mut
            .flush_databases()
            .await
            .expect("flushed DBs");
    }

    // documented in trait. do not add doc-comment.
    async fn send(
        self,
        ctx: context::Context,
        amount: NeptuneCoins,
        address: ReceivingAddress,
        owned_utxo_notify_method: UtxoNotifyMethod,
        fee: NeptuneCoins,
    ) -> Option<Digest> {
        self.send_to_many(ctx, vec![(address, amount)], owned_utxo_notify_method, fee)
            .await
    }

    // Locking:
    //   * acquires `global_state_lock` for write
    //
    // TODO: add an endpoint to get recommended fee density.
    //
    // documented in trait. do not add doc-comment.
    async fn send_to_many(
        mut self,
        _ctx: context::Context,
        outputs: Vec<(ReceivingAddress, NeptuneCoins)>,
        owned_utxo_notify_method: UtxoNotifyMethod,
        fee: NeptuneCoins,
    ) -> Option<Digest> {
        let span = tracing::debug_span!("Constructing transaction");
        let _enter = span.enter();
        let now = Timestamp::now();

        // obtain next unused symmetric key for change utxo
        let change_key = {
            let mut s = self.state.lock_guard_mut().await;
            let key = s.wallet_state.next_unused_spending_key(KeyType::Symmetric);

<<<<<<< HEAD
            // write state to disk. create_transaction() may be slow.
            s.persist_wallet().await.expect("flushed");
            key
        };
=======
        // 1. Build transaction object
        // TODO: Allow user to set fee here. Don't set it automatically as we want the user
        // to be in control of this. But we could add an endpoint to get recommended fee
        // density.
        let public_announcement =
            match address.generate_public_announcement(&utxo, sender_randomness) {
                Ok(pa) => pa,
                Err(_) => {
                    tracing::error!(
                        "Failed to generate transaction because could not encrypt to address."
                    );
                    return None;
                }
            };
        let receiver_data =
            [
                UtxoReceiverData::new(utxo, sender_randomness, receiver_privacy_digest)
                    .with_public_announcement(public_announcement),
            ]
            .to_vec();

        // Pause miner if we are mining
        let was_mining = self.state.mining().await;
        if was_mining {
            let _ = self
                .rpc_server_to_main_tx
                .send(RPCServerToMain::PauseMiner)
                .await;
        }
>>>>>>> e162e0a6

        let state = self.state.lock_guard().await;
        let mut tx_outputs = match state.generate_tx_outputs(outputs, owned_utxo_notify_method) {
            Ok(u) => u,
            Err(err) => {
                tracing::error!("Could not generate tx outputs: {}", err);
                return None;
            }
        };

        // Create the transaction
        //
        // Note that create_transaction() does not modify any state and only
        // requires acquiring a read-lock which does not block other tasks.
        // This is important because internally it calls prove() which is a very
        // lengthy operation.
        //
        // note: A change output will be added to tx_outputs if needed.
        let transaction = match state
            .create_transaction(
                &mut tx_outputs,
                change_key,
                owned_utxo_notify_method,
                fee,
                now,
            )
            .await
        {
            Ok(tx) => tx,
            Err(err) => {
                tracing::error!("Could not create transaction: {}", err);
                return None;
            }
        };
        drop(state);

        // if the tx created offchain expected_utxos we must inform wallet.
        if tx_outputs.has_offchain() {
            // acquire write-lock
            let mut gsm = self.state.lock_guard_mut().await;

            // Inform wallet of any expected incoming utxos.
            // note that this (briefly) mutates self.
            if let Err(e) = gsm
                .add_expected_utxos_to_wallet(tx_outputs.expected_utxos_iter())
                .await
            {
                tracing::error!("Could not add expected utxos to wallet: {}", e);
                return None;
            }

            // ensure we write new wallet state out to disk.
            gsm.persist_wallet().await.expect("flushed wallet");
        }

        // Send transaction message to main
        let response: Result<(), SendError<RPCServerToMain>> = self
            .rpc_server_to_main_tx
            .send(RPCServerToMain::Send(Box::new(transaction.clone())))
            .await;

        match response {
            Ok(_) => Some(Hash::hash(&transaction)),
            Err(e) => {
                tracing::error!("Could not send Tx to main task: error: {}", e.to_string());
                None
            }
        }
    }

    // documented in trait. do not add doc-comment.
    async fn shutdown(self, _: context::Context) -> bool {
        // 1. Send shutdown message to main
        let response = self
            .rpc_server_to_main_tx
            .send(RPCServerToMain::Shutdown)
            .await;

        // 2. Send acknowledgement to client.
        response.is_ok()
    }

    // documented in trait. do not add doc-comment.
    async fn pause_miner(self, _context: tarpc::context::Context) {
        if self.state.cli().mine {
            let _ = self
                .rpc_server_to_main_tx
                .send(RPCServerToMain::PauseMiner)
                .await;
        } else {
            info!("Cannot pause miner since it was never started");
        }
    }

    // documented in trait. do not add doc-comment.
    async fn restart_miner(self, _context: tarpc::context::Context) {
        if self.state.cli().mine {
            let _ = self
                .rpc_server_to_main_tx
                .send(RPCServerToMain::RestartMiner)
                .await;
        } else {
            info!("Cannot restart miner since it was never started");
        }
    }

    // documented in trait. do not add doc-comment.
    async fn prune_abandoned_monitored_utxos(mut self, _context: tarpc::context::Context) -> usize {
        let mut global_state_mut = self.state.lock_guard_mut().await;
        const DEFAULT_MUTXO_PRUNE_DEPTH: usize = 200;

        let prune_count_res = global_state_mut
            .prune_abandoned_monitored_utxos(DEFAULT_MUTXO_PRUNE_DEPTH)
            .await;

        global_state_mut
            .flush_databases()
            .await
            .expect("flushed DBs");

        match prune_count_res {
            Ok(prune_count) => {
                info!("Marked {prune_count} monitored UTXOs as abandoned");
                prune_count
            }
            Err(err) => {
                error!("Pruning monitored UTXOs failed with error: {err}");
                0
            }
        }
    }

    // documented in trait. do not add doc-comment.
    async fn list_own_coins(
        self,
        _context: ::tarpc::context::Context,
    ) -> Vec<CoinWithPossibleTimeLock> {
        self.state
            .lock_guard()
            .await
            .wallet_state
            .get_all_own_coins_with_possible_timelocks()
            .await
    }

    // documented in trait. do not add doc-comment.
    async fn cpu_temp(self, _context: tarpc::context::Context) -> Option<f32> {
        Self::cpu_temp_inner()
    }
}

#[cfg(test)]
mod rpc_server_tests {
    use std::net::IpAddr;
    use std::net::Ipv4Addr;
    use std::net::SocketAddr;

    use anyhow::Result;
    use num_traits::One;
    use num_traits::Zero;
<<<<<<< HEAD
    use rand::Rng;
=======
>>>>>>> e162e0a6
    use strum::IntoEnumIterator;
    use tracing_test::traced_test;
    use ReceivingAddress;

    use crate::config_models::network::Network;
    use crate::database::storage::storage_vec::traits::*;
    use crate::models::peer::PeerSanctionReason;
    use crate::models::state::wallet::address::generation_address::GenerationReceivingAddress;
    use crate::models::state::wallet::expected_utxo::ExpectedUtxo;
    use crate::models::state::wallet::expected_utxo::UtxoNotifier;
    use crate::models::state::wallet::WalletSecret;
    use crate::rpc_server::NeptuneRPCServer;
    use crate::tests::shared::make_mock_block_with_valid_pow;
    use crate::tests::shared::mock_genesis_global_state;
    use crate::Block;
    use crate::RPC_CHANNEL_CAPACITY;

    use super::*;

    use super::*;
    use crate::config_models::network::Network;
    use crate::models::peer::PeerSanctionReason;
    use crate::models::state::wallet::WalletSecret;
    use crate::rpc_server::NeptuneRPCServer;
    use crate::tests::shared::mock_genesis_global_state;
    use crate::Block;
    use crate::RPC_CHANNEL_CAPACITY;

    async fn test_rpc_server(
        network: Network,
        wallet_secret: WalletSecret,
        peer_count: u8,
    ) -> (NeptuneRPCServer, GlobalStateLock) {
        let global_state_lock = mock_genesis_global_state(network, peer_count, wallet_secret).await;
        let (dummy_tx, mut dummy_rx) =
            tokio::sync::mpsc::channel::<RPCServerToMain>(RPC_CHANNEL_CAPACITY);

        tokio::spawn(async move {
            while let Some(i) = dummy_rx.recv().await {
                tracing::debug!("mock Main got message = {:?}", i);
            }
        });

        (
            NeptuneRPCServer {
                socket_address: SocketAddr::new(IpAddr::V4(Ipv4Addr::new(127, 0, 0, 1)), 8080),
                state: global_state_lock.clone(),
                rpc_server_to_main_tx: dummy_tx,
            },
            global_state_lock,
        )
    }

    #[tokio::test]
    async fn network_response_is_consistent() -> Result<()> {
        // Verify that a wallet not receiving a premine is empty at startup
        for network in Network::iter() {
            let (rpc_server, _) = test_rpc_server(network, WalletSecret::new_random(), 2).await;
            assert_eq!(network, rpc_server.network(context::current()).await);
        }

        Ok(())
    }

    #[tokio::test]
    async fn verify_that_all_requests_leave_server_running() -> Result<()> {
        // Got through *all* request types and verify that server does not crash.
        // We don't care about the actual response data in this test, just that the
        // requests do not crash the server.

        let network = Network::RegTest;
        let (rpc_server, _) = test_rpc_server(network, WalletSecret::new_random(), 2).await;
        let ctx = context::current();
        let _ = rpc_server.clone().network(ctx).await;
        let _ = rpc_server.clone().own_listen_address_for_peers(ctx).await;
        let _ = rpc_server.clone().own_instance_id(ctx).await;
        let _ = rpc_server.clone().block_height(ctx).await;
        let _ = rpc_server.clone().peer_info(ctx).await;
        let _ = rpc_server.clone().all_sanctioned_peers(ctx).await;
        let _ = rpc_server.clone().latest_tip_digests(ctx, 2).await;
        let _ = rpc_server
            .clone()
            .header(ctx, BlockSelector::Digest(Digest::default()))
            .await;
        let _ = rpc_server
            .clone()
            .block_info(ctx, BlockSelector::Digest(Digest::default()))
            .await;
        let _ = rpc_server
            .clone()
            .block_digest(ctx, BlockSelector::Digest(Digest::default()))
            .await;
        let _ = rpc_server.clone().utxo_digest(ctx, 0).await;
        let _ = rpc_server.clone().synced_balance(ctx).await;
        let _ = rpc_server.clone().history(ctx).await;
        let _ = rpc_server.clone().wallet_status(ctx).await;
        let own_receiving_address = rpc_server
            .clone()
            .next_receiving_address(ctx, KeyType::Generation)
            .await;
        let _ = rpc_server.clone().mempool_tx_count(ctx).await;
        let _ = rpc_server.clone().mempool_size(ctx).await;
        let _ = rpc_server.clone().dashboard_overview_data(ctx).await;
        let _ = rpc_server
            .clone()
            .validate_address(ctx, "Not a valid address".to_owned(), Network::Testnet)
            .await;
        let _ = rpc_server.clone().clear_all_standings(ctx).await;
        let _ = rpc_server
            .clone()
            .clear_standing_by_ip(ctx, "127.0.0.1".parse().unwrap())
            .await;
        let _ = rpc_server
            .clone()
            .send(
                ctx,
                NeptuneCoins::one(),
                own_receiving_address.clone(),
                UtxoNotifyMethod::OffChain,
                NeptuneCoins::one(),
            )
            .await;
        let _ = rpc_server
            .clone()
            .send_to_many(
                ctx,
                vec![(own_receiving_address, NeptuneCoins::one())],
                UtxoNotifyMethod::OffChain,
                NeptuneCoins::one(),
            )
            .await;
        let _ = rpc_server.clone().pause_miner(ctx).await;
        let _ = rpc_server.clone().restart_miner(ctx).await;
        let _ = rpc_server
            .clone()
            .prune_abandoned_monitored_utxos(ctx)
            .await;
        let _ = rpc_server.shutdown(ctx).await;

        Ok(())
    }

    #[traced_test]
    #[tokio::test]
    async fn balance_is_zero_at_init() -> Result<()> {
        // Verify that a wallet not receiving a premine is empty at startup
        let (rpc_server, _) = test_rpc_server(Network::Alpha, WalletSecret::new_random(), 2).await;
        let balance = rpc_server.synced_balance(context::current()).await;
        assert!(balance.is_zero());

        Ok(())
    }

    #[allow(clippy::shadow_unrelated)]
    #[traced_test]
    #[tokio::test]
    async fn clear_ip_standing_test() -> Result<()> {
        let (rpc_server, mut state_lock) =
            test_rpc_server(Network::Alpha, WalletSecret::new_random(), 2).await;
        let rpc_request_context = context::current();
        let global_state = state_lock.lock_guard().await;
        let peer_address_0 =
            global_state.net.peer_map.values().collect::<Vec<_>>()[0].connected_address;
        let peer_address_1 =
            global_state.net.peer_map.values().collect::<Vec<_>>()[1].connected_address;
        drop(global_state);

        // Verify that sanctions list is empty
        let sanctioned_peers_startup = rpc_server
            .clone()
            .all_sanctioned_peers(rpc_request_context)
            .await;
        assert!(
            sanctioned_peers_startup.is_empty(),
            "Sanctions list must be empty at startup"
        );

        // sanction both
        let (standing_0, standing_1) = {
            let mut global_state_mut = state_lock.lock_guard_mut().await;

            global_state_mut
                .net
                .peer_map
                .entry(peer_address_0)
                .and_modify(|p| {
                    p.standing.sanction(PeerSanctionReason::DifferentGenesis);
                });
            global_state_mut
                .net
                .peer_map
                .entry(peer_address_1)
                .and_modify(|p| {
                    p.standing.sanction(PeerSanctionReason::DifferentGenesis);
                });
            let standing_0 = global_state_mut.net.peer_map[&peer_address_0].standing;
            let standing_1 = global_state_mut.net.peer_map[&peer_address_1].standing;
            (standing_0, standing_1)
        };

        // Verify expected sanctions reading
        let sanction_peers_from_memory = rpc_server
            .clone()
            .all_sanctioned_peers(rpc_request_context)
            .await;
        assert_eq!(
            2,
            sanction_peers_from_memory.len(),
            "Sanctions list must have to elements after sanctionings"
        );

        {
            let mut global_state_mut = state_lock.lock_guard_mut().await;

            global_state_mut
                .net
                .write_peer_standing_on_decrease(peer_address_0.ip(), standing_0)
                .await;
            global_state_mut
                .net
                .write_peer_standing_on_decrease(peer_address_1.ip(), standing_1)
                .await;
        }

        // Verify expected sanctions reading, after DB-write
        let sanction_peers_from_memory_and_db = rpc_server
            .clone()
            .all_sanctioned_peers(rpc_request_context)
            .await;
        assert_eq!(
            2,
            sanction_peers_from_memory_and_db.len(),
            "Sanctions list must have to elements after sanctionings and after DB write"
        );

        // Verify expected initial conditions
        {
            let global_state = state_lock.lock_guard().await;
            let peer_standing_0 = global_state
                .net
                .get_peer_standing_from_database(peer_address_0.ip())
                .await;
            assert_ne!(0, peer_standing_0.unwrap().standing);
            assert_ne!(None, peer_standing_0.unwrap().latest_sanction);
            let peer_standing_1 = global_state
                .net
                .get_peer_standing_from_database(peer_address_1.ip())
                .await;
            assert_ne!(0, peer_standing_1.unwrap().standing);
            assert_ne!(None, peer_standing_1.unwrap().latest_sanction);
            drop(global_state);

            // Clear standing of #0
            rpc_server
                .clone()
                .clear_standing_by_ip(rpc_request_context, peer_address_0.ip())
                .await;
        }

        // Verify expected resulting conditions in database
        {
            let global_state = state_lock.lock_guard().await;
            let peer_standing_0 = global_state
                .net
                .get_peer_standing_from_database(peer_address_0.ip())
                .await;
            assert_eq!(0, peer_standing_0.unwrap().standing);
            assert_eq!(None, peer_standing_0.unwrap().latest_sanction);
            let peer_standing_1 = global_state
                .net
                .get_peer_standing_from_database(peer_address_1.ip())
                .await;
            assert_ne!(0, peer_standing_1.unwrap().standing);
            assert_ne!(None, peer_standing_1.unwrap().latest_sanction);

            // Verify expected resulting conditions in peer map
            let peer_standing_0_from_memory = global_state.net.peer_map[&peer_address_0].clone();
            assert_eq!(0, peer_standing_0_from_memory.standing.standing);
            let peer_standing_1_from_memory = global_state.net.peer_map[&peer_address_1].clone();
            assert_ne!(0, peer_standing_1_from_memory.standing.standing);
        }

        // Verify expected sanctions reading, after one forgiveness
        let sanctions_list_after_one_clear = rpc_server
            .clone()
            .all_sanctioned_peers(rpc_request_context)
            .await;
        assert!(
            sanctions_list_after_one_clear.len().is_one(),
            "Sanctions list must have to elements after sanctionings and after DB write"
        );

        Ok(())
    }

    #[allow(clippy::shadow_unrelated)]
    #[traced_test]
    #[tokio::test]
    async fn clear_all_standings_test() -> Result<()> {
        // Create initial conditions
        let (rpc_server, mut state_lock) =
            test_rpc_server(Network::Alpha, WalletSecret::new_random(), 2).await;
        let mut state = state_lock.lock_guard_mut().await;
        let peer_address_0 = state.net.peer_map.values().collect::<Vec<_>>()[0].connected_address;
        let peer_address_1 = state.net.peer_map.values().collect::<Vec<_>>()[1].connected_address;

        // sanction both peers
        let (standing_0, standing_1) = {
            state.net.peer_map.entry(peer_address_0).and_modify(|p| {
                p.standing.sanction(PeerSanctionReason::DifferentGenesis);
            });
            state.net.peer_map.entry(peer_address_1).and_modify(|p| {
                p.standing.sanction(PeerSanctionReason::DifferentGenesis);
            });
            let standing_0 = state.net.peer_map[&peer_address_0].standing;
            let standing_1 = state.net.peer_map[&peer_address_1].standing;
            (standing_0, standing_1)
        };

        state
            .net
            .write_peer_standing_on_decrease(peer_address_0.ip(), standing_0)
            .await;
        state
            .net
            .write_peer_standing_on_decrease(peer_address_1.ip(), standing_1)
            .await;

        drop(state);

        // Verify expected initial conditions
        {
            let peer_standing_0 = state_lock
                .lock_guard_mut()
                .await
                .net
                .get_peer_standing_from_database(peer_address_0.ip())
                .await;
            assert_ne!(0, peer_standing_0.unwrap().standing);
            assert_ne!(None, peer_standing_0.unwrap().latest_sanction);
        }

        {
            let peer_standing_1 = state_lock
                .lock_guard_mut()
                .await
                .net
                .get_peer_standing_from_database(peer_address_1.ip())
                .await;
            assert_ne!(0, peer_standing_1.unwrap().standing);
            assert_ne!(None, peer_standing_1.unwrap().latest_sanction);
        }

        // Verify expected reading through an RPC call
        let rpc_request_context = context::current();
        let after_two_sanctions = rpc_server
            .clone()
            .all_sanctioned_peers(rpc_request_context)
            .await;
        assert_eq!(2, after_two_sanctions.len());

        // Clear standing of both by clearing all standings
        rpc_server
            .clone()
            .clear_all_standings(rpc_request_context)
            .await;

        let state = state_lock.lock_guard().await;

        // Verify expected resulting conditions in database
        {
            let peer_standing_0 = state
                .net
                .get_peer_standing_from_database(peer_address_0.ip())
                .await;
            assert_eq!(0, peer_standing_0.unwrap().standing);
            assert_eq!(None, peer_standing_0.unwrap().latest_sanction);
        }

        {
            let peer_still_standing_1 = state
                .net
                .get_peer_standing_from_database(peer_address_1.ip())
                .await;
            assert_eq!(0, peer_still_standing_1.unwrap().standing);
            assert_eq!(None, peer_still_standing_1.unwrap().latest_sanction);
        }

        // Verify expected resulting conditions in peer map
        {
            let peer_standing_0_from_memory = state.net.peer_map[&peer_address_0].clone();
            assert_eq!(0, peer_standing_0_from_memory.standing.standing);
        }

        {
            let peer_still_standing_1_from_memory = state.net.peer_map[&peer_address_1].clone();
            assert_eq!(0, peer_still_standing_1_from_memory.standing.standing);
        }

        // Verify expected reading through an RPC call
        let after_global_forgiveness = rpc_server
            .clone()
            .all_sanctioned_peers(rpc_request_context)
            .await;
        assert!(after_global_forgiveness.is_empty());

        Ok(())
    }

    #[traced_test]
    #[tokio::test]
    async fn utxo_digest_test() {
        let (rpc_server, state_lock) =
            test_rpc_server(Network::Alpha, WalletSecret::new_random(), 2).await;
        let global_state = state_lock.lock_guard().await;
        let aocl_leaves = global_state
            .chain
            .archival_state()
            .archival_mutator_set
            .ams()
            .aocl
            .num_leafs()
            .await;

        debug_assert!(aocl_leaves > 0);

        assert!(rpc_server
            .clone()
            .utxo_digest(context::current(), aocl_leaves - 1)
            .await
            .is_some());

        assert!(rpc_server
            .utxo_digest(context::current(), aocl_leaves)
            .await
            .is_none());
    }

    #[traced_test]
    #[tokio::test]
    async fn block_info_test() {
        let network = Network::RegTest;
        let (rpc_server, state_lock) =
            test_rpc_server(network, WalletSecret::new_random(), 2).await;
        let global_state = state_lock.lock_guard().await;
        let ctx = context::current();

        let genesis_hash = global_state.chain.archival_state().genesis_block().hash();
        let tip_hash = global_state.chain.light_state().hash();

        let genesis_block_info = BlockInfo::from_block_and_digests(
            global_state.chain.archival_state().genesis_block(),
            genesis_hash,
            tip_hash,
        );

        let tip_block_info = BlockInfo::from_block_and_digests(
            global_state.chain.light_state(),
            genesis_hash,
            tip_hash,
        );

        // should find genesis block by Genesis selector
        assert_eq!(
            genesis_block_info,
            rpc_server
                .clone()
                .block_info(ctx, BlockSelector::Genesis)
                .await
                .unwrap()
        );

        // should find latest/tip block by Tip selector
        assert_eq!(
            tip_block_info,
            rpc_server
                .clone()
                .block_info(ctx, BlockSelector::Tip)
                .await
                .unwrap()
        );

        // should find genesis block by Height selector
        assert_eq!(
            genesis_block_info,
            rpc_server
                .clone()
                .block_info(ctx, BlockSelector::Height(BlockHeight::from(0u64)))
                .await
                .unwrap()
        );

        // should find genesis block by Digest selector
        assert_eq!(
            genesis_block_info,
            rpc_server
                .clone()
                .block_info(ctx, BlockSelector::Digest(genesis_hash))
                .await
                .unwrap()
        );

        // should not find any block when Height selector is u64::Max
        assert!(rpc_server
            .clone()
            .block_info(ctx, BlockSelector::Height(BlockHeight::from(u64::MAX)))
            .await
            .is_none());

        // should not find any block when Digest selector is Digest::default()
        assert!(rpc_server
            .clone()
            .block_info(ctx, BlockSelector::Digest(Digest::default()))
            .await
            .is_none());
    }

    #[traced_test]
    #[tokio::test]
    async fn block_digest_test() {
        let network = Network::RegTest;
        let (rpc_server, state_lock) =
            test_rpc_server(network, WalletSecret::new_random(), 2).await;
        let global_state = state_lock.lock_guard().await;
        let ctx = context::current();

        let genesis_hash = Block::genesis_block(network).hash();

        // should find genesis block by Genesis selector
        assert_eq!(
            genesis_hash,
            rpc_server
                .clone()
                .block_digest(ctx, BlockSelector::Genesis)
                .await
                .unwrap()
        );

        // should find latest/tip block by Tip selector
        assert_eq!(
            global_state.chain.light_state().hash(),
            rpc_server
                .clone()
                .block_digest(ctx, BlockSelector::Tip)
                .await
                .unwrap()
        );

        // should find genesis block by Height selector
        assert_eq!(
            genesis_hash,
            rpc_server
                .clone()
                .block_digest(ctx, BlockSelector::Height(BlockHeight::from(0u64)))
                .await
                .unwrap()
        );

        // should find genesis block by Digest selector
        assert_eq!(
            genesis_hash,
            rpc_server
                .clone()
                .block_digest(ctx, BlockSelector::Digest(genesis_hash))
                .await
                .unwrap()
        );

        // should not find any block when Height selector is u64::Max
        assert!(rpc_server
            .clone()
            .block_digest(ctx, BlockSelector::Height(BlockHeight::from(u64::MAX)))
            .await
            .is_none());

        // should not find any block when Digest selector is Digest::default()
        assert!(rpc_server
            .clone()
            .block_digest(ctx, BlockSelector::Digest(Digest::default()))
            .await
            .is_none());
    }

    #[traced_test]
    #[tokio::test]
    async fn getting_temperature_doesnt_crash_test() {
        // On your local machine, this should return a temperature but in CI,
        // the RPC call returns `None`, so we only verify that the call doesn't
        // crash the host machine, we don't verify that any value is returned.
        let (rpc_server, _) = test_rpc_server(Network::Alpha, WalletSecret::new_random(), 2).await;
        let _current_server_temperature = rpc_server.cpu_temp(context::current()).await;
    }

    #[traced_test]
    #[tokio::test]
    async fn send_to_many_test() -> Result<()> {
        // --- Init.  Basics ---
        let network = Network::RegTest;
        let (rpc_server, mut state_lock) =
            test_rpc_server(network, WalletSecret::new_random(), 2).await;
        let ctx = context::current();
        let mut rng = rand::thread_rng();

        // --- Init.  get wallet spending key ---
        let genesis_block = Block::genesis_block(network);
        let wallet_spending_key = state_lock
            .lock_guard_mut()
            .await
            .wallet_state
            .next_unused_spending_key(KeyType::Generation);

        // --- Init.  generate a block, with coinbase going to our wallet ---
        let (block_1, cb_utxo, cb_output_randomness) = make_mock_block_with_valid_pow(
            &genesis_block,
            None,
            wallet_spending_key.to_address().try_into()?,
            rng.gen(),
        );

        // --- Init.  append the block to blockchain ---
        state_lock
            .lock_guard_mut()
            .await
            .set_new_self_mined_tip(
                block_1,
                ExpectedUtxo::new(
                    cb_utxo,
                    cb_output_randomness,
                    wallet_spending_key.privacy_preimage(),
                    UtxoNotifier::OwnMiner,
                ),
            )
            .await?;

        // --- Setup. generate an output that our wallet cannot claim. ---
        let output1 = (
            ReceivingAddress::from(GenerationReceivingAddress::derive_from_seed(rng.gen())),
            NeptuneCoins::new(5),
        );

        // --- Setup. generate an output that our wallet can claim. ---
        let output2 = {
            let spending_key = state_lock
                .lock_guard_mut()
                .await
                .wallet_state
                .next_unused_spending_key(KeyType::Generation);
            (spending_key.to_address(), NeptuneCoins::new(25))
        };

        // --- Setup. assemble outputs and fee ---
        let outputs = vec![output1, output2];
        let fee = NeptuneCoins::new(1);

        // --- Store: store num expected utxo before spend ---
        let num_expected_utxo = state_lock
            .lock_guard()
            .await
            .wallet_state
            .wallet_db
            .expected_utxos()
            .len()
            .await;

        // --- Operation: perform send_to_many
        let result = rpc_server
            .clone()
            .send_to_many(ctx, outputs, UtxoNotifyMethod::OffChain, fee)
            .await;

        // --- Test: verify op returns a value.
        assert!(result.is_some());

        // --- Test: verify expected_utxos.len() has increased by 2.
        //           (one off-chain utxo + one change utxo)
        assert_eq!(
            state_lock
                .lock_guard()
                .await
                .wallet_state
                .wallet_db
                .expected_utxos()
                .len()
                .await,
            num_expected_utxo + 2
        );

        Ok(())
    }
}<|MERGE_RESOLUTION|>--- conflicted
+++ resolved
@@ -1,4 +1,3 @@
-<<<<<<< HEAD
 //! implements an RPC server and client based on [tarpc]
 //!
 //! at present tarpc clients must also be written in rust.
@@ -6,8 +5,6 @@
 //! In the future we may want to explore adding an rpc layer that is friendly to
 //! other languages.
 
-=======
->>>>>>> e162e0a6
 use std::collections::HashMap;
 use std::net::IpAddr;
 use std::net::SocketAddr;
@@ -32,31 +29,18 @@
 use crate::models::blockchain::block::block_info::BlockInfo;
 use crate::models::blockchain::block::block_selector::BlockSelector;
 use crate::models::blockchain::shared::Hash;
-<<<<<<< HEAD
-use crate::models::blockchain::transaction::UtxoNotifyMethod;
-=======
-use crate::models::blockchain::transaction::utxo::Utxo;
->>>>>>> e162e0a6
+use crate::models::blockchain::transaction::transaction_output::UtxoNotifyMethod;
 use crate::models::blockchain::type_scripts::neptune_coins::NeptuneCoins;
 use crate::models::channel::RPCServerToMain;
-use crate::models::consensus::timestamp::Timestamp;
 use crate::models::peer::InstanceId;
 use crate::models::peer::PeerInfo;
 use crate::models::peer::PeerStanding;
-<<<<<<< HEAD
+use crate::models::proof_abstractions::timestamp::Timestamp;
 use crate::models::state::wallet::address::KeyType;
 use crate::models::state::wallet::address::ReceivingAddress;
 use crate::models::state::wallet::coin_with_possible_timelock::CoinWithPossibleTimeLock;
 use crate::models::state::wallet::wallet_status::WalletStatus;
 use crate::models::state::GlobalStateLock;
-=======
-use crate::models::proof_abstractions::timestamp::Timestamp;
-use crate::models::state::wallet::address::generation_address;
-use crate::models::state::wallet::coin_with_possible_timelock::CoinWithPossibleTimeLock;
-use crate::models::state::wallet::wallet_status::WalletStatus;
-use crate::models::state::GlobalStateLock;
-use crate::models::state::UtxoReceiverData;
->>>>>>> e162e0a6
 use crate::prelude::twenty_first;
 
 #[derive(Clone, Debug, Serialize, Deserialize)]
@@ -660,42 +644,10 @@
             let mut s = self.state.lock_guard_mut().await;
             let key = s.wallet_state.next_unused_spending_key(KeyType::Symmetric);
 
-<<<<<<< HEAD
             // write state to disk. create_transaction() may be slow.
             s.persist_wallet().await.expect("flushed");
             key
         };
-=======
-        // 1. Build transaction object
-        // TODO: Allow user to set fee here. Don't set it automatically as we want the user
-        // to be in control of this. But we could add an endpoint to get recommended fee
-        // density.
-        let public_announcement =
-            match address.generate_public_announcement(&utxo, sender_randomness) {
-                Ok(pa) => pa,
-                Err(_) => {
-                    tracing::error!(
-                        "Failed to generate transaction because could not encrypt to address."
-                    );
-                    return None;
-                }
-            };
-        let receiver_data =
-            [
-                UtxoReceiverData::new(utxo, sender_randomness, receiver_privacy_digest)
-                    .with_public_announcement(public_announcement),
-            ]
-            .to_vec();
-
-        // Pause miner if we are mining
-        let was_mining = self.state.mining().await;
-        if was_mining {
-            let _ = self
-                .rpc_server_to_main_tx
-                .send(RPCServerToMain::PauseMiner)
-                .await;
-        }
->>>>>>> e162e0a6
 
         let state = self.state.lock_guard().await;
         let mut tx_outputs = match state.generate_tx_outputs(outputs, owned_utxo_notify_method) {
@@ -705,6 +657,15 @@
                 return None;
             }
         };
+
+        // Pause miner if we are mining
+        let was_mining = self.state.mining().await;
+        if was_mining {
+            let _ = self
+                .rpc_server_to_main_tx
+                .send(RPCServerToMain::PauseMiner)
+                .await;
+        }
 
         // Create the transaction
         //
@@ -757,6 +718,16 @@
             .send(RPCServerToMain::Send(Box::new(transaction.clone())))
             .await;
 
+        // Restart mining if it was paused
+        if was_mining {
+            let _ = self
+                .rpc_server_to_main_tx
+                .send(RPCServerToMain::RestartMiner)
+                .await;
+        }
+
+        self.state.flush_databases().await.expect("flushed DBs");
+
         match response {
             Ok(_) => Some(Hash::hash(&transaction)),
             Err(e) => {
@@ -856,14 +827,12 @@
     use anyhow::Result;
     use num_traits::One;
     use num_traits::Zero;
-<<<<<<< HEAD
     use rand::Rng;
-=======
->>>>>>> e162e0a6
     use strum::IntoEnumIterator;
     use tracing_test::traced_test;
     use ReceivingAddress;
 
+    use super::*;
     use crate::config_models::network::Network;
     use crate::database::storage::storage_vec::traits::*;
     use crate::models::peer::PeerSanctionReason;
@@ -873,17 +842,6 @@
     use crate::models::state::wallet::WalletSecret;
     use crate::rpc_server::NeptuneRPCServer;
     use crate::tests::shared::make_mock_block_with_valid_pow;
-    use crate::tests::shared::mock_genesis_global_state;
-    use crate::Block;
-    use crate::RPC_CHANNEL_CAPACITY;
-
-    use super::*;
-
-    use super::*;
-    use crate::config_models::network::Network;
-    use crate::models::peer::PeerSanctionReason;
-    use crate::models::state::wallet::WalletSecret;
-    use crate::rpc_server::NeptuneRPCServer;
     use crate::tests::shared::mock_genesis_global_state;
     use crate::Block;
     use crate::RPC_CHANNEL_CAPACITY;
