--- conflicted
+++ resolved
@@ -318,7 +318,7 @@
                 &update_claim,
                 update_nondeterminism,
                 triton_vm_job_queue,
-                proof_job_options.clone(),
+                proof_job_options,
             )
             .await?;
         info!("done.");
@@ -343,43 +343,6 @@
         })
     }
 
-<<<<<<< HEAD
-    /// Update mutator set data in a transaction to update its
-    /// compatibility with a new block. Note that for Proof witnesses, this will
-    /// invalidate the proof, requiring an update.
-    pub async fn new_with_updated_mutator_set_records(
-        self,
-        previous_mutator_set_accumulator: &MutatorSetAccumulator,
-        mutator_set_update: &MutatorSetUpdate,
-        triton_vm_job_queue: &TritonVmJobQueue,
-        proof_job_options: TritonVmProofJobOptions,
-    ) -> Result<Transaction, TransactionProofError> {
-        match self.proof {
-            TransactionProof::Witness(primitive_witness) => {
-                Ok(Self::new_with_primitive_witness_ms_data(
-                    primitive_witness,
-                    mutator_set_update.additions.clone(),
-                    mutator_set_update.removals.clone(),
-                ))
-            }
-            TransactionProof::SingleProof(proof) => {
-                Self::new_with_updated_mutator_set_records_given_proof(
-                    self.kernel,
-                    previous_mutator_set_accumulator,
-                    mutator_set_update,
-                    proof,
-                    triton_vm_job_queue,
-                    proof_job_options,
-                )
-                .await
-                .map_err(|_| TransactionProofError::ProverLockWasTaken)
-            }
-            _ => Err(TransactionProofError::CannotUpdateProofVariant),
-        }
-    }
-
-=======
->>>>>>> 19c76d22
     /// Determine whether the transaction is valid (forget about confirmable).
     /// This method tests the transaction's internal consistency in isolation,
     /// without the context of the canonical chain.
@@ -397,7 +360,7 @@
     /// set hashes are not the same, if both transactions have coinbase a
     /// coinbase UTXO, or if either of the transactions are *not* a single
     /// proof.
-    pub async fn merge_with(
+    pub(crate) async fn merge_with(
         self,
         other: Transaction,
         shuffle_seed: [u8; 32],
@@ -431,7 +394,7 @@
                 &merge_claim,
                 merge_witness.nondeterminism(),
                 triton_vm_job_queue,
-                proof_job_options.clone(),
+                proof_job_options,
             )
             .await?;
         info!("Done: creating merge proof");
@@ -523,7 +486,6 @@
 
 #[cfg(test)]
 mod transaction_tests {
-    use crate::job_queue::triton_vm::TritonVmJobPriority;
     use lock_script::LockScript;
     use proptest::prelude::Strategy;
     use proptest::test_runner::TestRunner;
@@ -533,6 +495,7 @@
 
     use super::*;
     use crate::config_models::network::Network;
+    use crate::job_queue::triton_vm::TritonVmJobPriority;
     use crate::models::blockchain::type_scripts::neptune_coins::NeptuneCoins;
     use crate::models::proof_abstractions::timestamp::Timestamp;
     use crate::tests::shared::make_mock_transaction;
@@ -576,28 +539,16 @@
 
             let mutator_set_update =
                 MutatorSetUpdate::new(mined.kernel.inputs, mined.kernel.outputs);
-<<<<<<< HEAD
-            let updated_tx = original_tx
-                .new_with_updated_mutator_set_records(
-                    &to_be_updated.mutator_set_accumulator,
-                    &mutator_set_update,
-                    &TritonVmJobQueue::dummy(),
-                    TritonVmJobPriority::default().into(),
-                )
-                .await
-                .unwrap();
-=======
             let updated_tx = Transaction::new_with_updated_mutator_set_records_given_proof(
                 original_tx.kernel,
                 &to_be_updated.mutator_set_accumulator,
                 &mutator_set_update,
                 original_tx.proof.into_single_proof(),
                 &TritonVmJobQueue::dummy(),
-                TritonVmJobPriority::default(),
+                TritonVmJobPriority::default().into(),
             )
             .await
             .unwrap();
->>>>>>> 19c76d22
 
             assert!(updated_tx.is_valid().await)
         }
