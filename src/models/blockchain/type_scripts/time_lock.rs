use std::collections::HashMap;

use crate::models::blockchain::transaction;
use crate::models::blockchain::transaction::primitive_witness::arbitrary_primitive_witness_with;
use crate::models::blockchain::transaction::primitive_witness::PrimitiveWitness;
use crate::models::blockchain::transaction::primitive_witness::SaltedUtxos;
use crate::models::blockchain::transaction::transaction_kernel::TransactionKernel;
use crate::models::blockchain::transaction::transaction_kernel::TransactionKernelField;
use crate::models::blockchain::transaction::utxo::Coin;
use crate::models::blockchain::transaction::PublicAnnouncement;
use crate::models::consensus::mast_hash::MastHash;
use crate::models::consensus::timestamp::Timestamp;
use crate::models::consensus::SecretWitness;
use crate::models::consensus::ValidationLogic;
use crate::models::consensus::ValidityAstType;
use crate::models::consensus::ValidityTree;
use crate::models::consensus::WhichProgram;
use crate::models::consensus::WitnessType;
use crate::Hash;
use get_size::GetSize;
use itertools::Itertools;
use num_traits::Zero;
use proptest::arbitrary::Arbitrary;
use proptest::collection::vec;
use proptest::strategy::BoxedStrategy;
use proptest::strategy::Strategy;
use proptest_arbitrary_interop::arb;
use serde::{Deserialize, Serialize};
use tasm_lib::memory::encode_to_memory;
use tasm_lib::memory::FIRST_NON_DETERMINISTICALLY_INITIALIZED_MEMORY_ADDRESS;
use tasm_lib::triton_vm::program::Program;
use tasm_lib::triton_vm::program::PublicInput;
use tasm_lib::twenty_first::prelude::AlgebraicHasher;
use tasm_lib::twenty_first::shared_math::tip5::Tip5;
use tasm_lib::{
    triton_vm::{instruction::LabelledInstruction, program::NonDeterminism, triton_asm},
    twenty_first::shared_math::{b_field_element::BFieldElement, bfield_codec::BFieldCodec},
    Digest,
};

use crate::models::consensus::tasm::builtins as tasm;
use crate::models::consensus::tasm::program::ConsensusProgram;

use super::neptune_coins::NeptuneCoins;
use super::TypeScriptWitness;

#[derive(Debug, Clone, Deserialize, Serialize, BFieldCodec, GetSize, PartialEq, Eq)]
pub struct TimeLock;

impl TimeLock {
    /// Create a `TimeLock` type-script-and-state-pair that releases the coins at the
    /// given release date, which corresponds to the number of milliseconds that passed
    /// since the unix epoch started (00:00 am UTC on Jan 1 1970).
    pub fn until(date: Timestamp) -> Coin {
        Coin {
            type_script_hash: TimeLock.hash(),
            state: vec![date.0],
        }
    }
}

impl ConsensusProgram for TimeLock {
    #[allow(clippy::needless_return)]
    fn source(&self) {
        // get in the current program's hash digest
        let self_digest: Digest = tasm::own_program_digest();

        // read standard input:
        //  - transaction kernel mast hash
        //  - input salted utxos digest
        //  - output salted utxos digest
        // (All type scripts take this triple as input.)
        let tx_kernel_digest: Digest = tasm::tasm_io_read_stdin___digest();
        let input_utxos_digest: Digest = tasm::tasm_io_read_stdin___digest();
        let _output_utxos_digest: Digest = tasm::tasm_io_read_stdin___digest();

        // divine the timestamp and authenticate it against the kernel mast hash
        let leaf_index: u32 = 5;
        let timestamp: BFieldElement = tasm::tasm_io_read_secin___bfe();
        let leaf: Digest = Hash::hash_varlen(&timestamp.encode());
        let tree_height: u32 = 3;
        tasm::tasm_hashing_merkle_verify(tx_kernel_digest, leaf_index, leaf, tree_height);

        // get pointers to objects living in nondeterministic memory:
        //  - input Salted UTXOs
        let input_utxos_pointer: u64 = tasm::tasm_io_read_secin___bfe().value();

        // it's important to read the outputs digest too, but we actually don't care about
        // the output UTXOs (in this type script)
        let _output_utxos_pointer: u64 = tasm::tasm_io_read_secin___bfe().value();

        // authenticate salted input UTXOs against the digest that was read from stdin
        let input_salted_utxos: SaltedUtxos =
            tasm::decode_from_memory(BFieldElement::new(input_utxos_pointer));
        let input_salted_utxos_digest: Digest = Tip5::hash(&input_salted_utxos);
        assert_eq!(input_salted_utxos_digest, input_utxos_digest);

        // iterate over inputs
        let input_utxos = input_salted_utxos.utxos;
        let mut i = 0;
        while i < input_utxos.len() {
            // get coins
            let coins: &Vec<Coin> = &input_utxos[i].coins;

            // if this typescript is present
            let mut j: usize = 0;
            while j < coins.len() {
                let coin: &Coin = &coins[j];
                if coin.type_script_hash == self_digest {
                    // extract state
                    let state: &Vec<BFieldElement> = &coin.state;

                    // assert format
                    assert!(state.len() == 1);

                    // extract timestamp
                    let release_date: BFieldElement = state[0];

                    // test time lock
                    assert!(release_date.value() < timestamp.value());
                }
                j += 1;
            }
            i += 1;
        }

        return;
    }

    fn code(&self) -> Vec<LabelledInstruction> {
        // Generated by tasm-lang compiler
        // `cargo test -- --nocapture typescript_timelock_test`
        // 2024-02-09
        // Adapted for dynamic unlock date
        triton_asm! {
            call main
            halt
            main:
            push 0 // hi
            push 1 // lo
            hint unlock_date = stack[0..2]
            call tasm_io_read_stdin___digest
            hint tx_kernel_digest = stack[0..5]
            call tasm_io_read_secin___bfe
            hint timestamp = stack[0]
            push 5
            hint leaf_index = stack[0]
            dup 1
            call encode_BField
            call tasm_langs_hash_varlen
            hint leaf = stack[0..5]
            push 3
            hint tree_height = stack[0]
            dup 12
            dup 12
            dup 12
            dup 12
            dup 12
            dup 11
            dup 11
            dup 11
            dup 11
            dup 11
            dup 11
            dup 11
            call tasm_hashing_merkle_verify
            dup 14
            dup 14
            dup 9
            split
            swap 3
            swap 1
            swap 3
            swap 2
            call tasm_arithmetic_u64_lt_standard
            assert
            pop 5
            pop 5
            pop 5
            return
            encode_BField:
            push 2
            call tasm_memory_dyn_malloc
            push 1
            swap 1
            write_mem 1
            write_mem 1
            push -2
            add
            return
            tasm_langs_hash_varlen:
            read_mem 1
            push 2
            add
            swap 1
            call tasm_hashing_algebraic_hasher_hash_varlen
            return
            tasm_arithmetic_u64_lt_standard:
            call tasm_arithmetic_u64_lt_standard_aux
            swap 4
            pop 4
            return
            tasm_arithmetic_u64_lt_standard_aux:
            dup 3
            dup 2
            lt
            dup 0
            skiz
            return
            dup 4
            dup 3
            eq
            skiz
            call tasm_arithmetic_u64_lt_standard_lo
            return
            tasm_arithmetic_u64_lt_standard_lo:
            pop 1
            dup 2
            dup 1
            lt
            return
            tasm_hashing_absorb_multiple:
            dup 0
            push 10
            swap 1
            div_mod
            swap 1
            pop 1
            swap 1
            dup 1
            push -1
            mul
            dup 3
            add
            add
            push -1
            add
            swap 1
            swap 2
            push -1
            add
            call tasm_hashing_absorb_multiple_hash_all_full_chunks
            pop 1
            push 9
            dup 2
            push -1
            mul
            add
            call tasm_hashing_absorb_multiple_pad_varnum_zeros
            pop 1
            push 1
            swap 2
            dup 1
            add
            call tasm_hashing_absorb_multiple_read_remainder
            pop 2
            sponge_absorb
            return
            tasm_hashing_absorb_multiple_hash_all_full_chunks:
            dup 1
            dup 1
            eq
            skiz
            return
            push 10
            add
            dup 0
            read_mem 5
            read_mem 5
            pop 1
            sponge_absorb
            recurse
            tasm_hashing_absorb_multiple_pad_varnum_zeros:
            dup 0
            push 0
            eq
            skiz
            return
            push 0
            swap 3
            swap 2
            swap 1
            push -1
            add
            recurse
            tasm_hashing_absorb_multiple_read_remainder:
            dup 1
            dup 1
            eq
            skiz
            return
            read_mem 1
            swap 1
            swap 2
            swap 1
            recurse
            tasm_hashing_algebraic_hasher_hash_varlen:
            sponge_init
            call tasm_hashing_absorb_multiple
            sponge_squeeze
            swap 5
            pop 1
            swap 5
            pop 1
            swap 5
            pop 1
            swap 5
            pop 1
            swap 5
            pop 1
            return
            tasm_hashing_merkle_verify:
            hint tree_height: u32 = stack[0]
            hint leaf: Digest = stack[1..6]
            hint leaf_index: u32 = stack[6]
            hint root: Digest = stack[7..12]
            push 2
            pow
            hint num_leaves: u32 = stack[0]
            dup 0
            dup 7
            lt
            assert
            dup 6
            add
            hint node_index: u32 = stack[0]
            swap 6
            pop 1
            call tasm_hashing_merkle_verify_traverse_tree
            swap 1
            swap 2
            swap 3
            swap 4
            swap 5
            pop 1
            assert_vector
            pop 5
            return
            tasm_hashing_merkle_verify_traverse_tree:
            dup 5
            push 1
            eq
            skiz
            return
            divine_sibling
            hash
            recurse
            tasm_io_read_secin___bfe:
            divine 1
            return
            tasm_io_read_stdin___digest:
            read_io 5
            return
            tasm_memory_dyn_malloc:
            push 00000000004294967296
            read_mem 1
            pop 1
            dup 0
            push 0
            eq
            push 00000000004294967297
            mul
            add
            dup 0
            swap 2
            split
            swap 1
            push 0
            eq
            assert
            add
            dup 0
            split
            pop 1
            push 0
            eq
            push 0
            eq
            assert
            push 00000000004294967296
            write_mem 1
            pop 1
            return
        }
    }
}

#[derive(Debug, Clone, Deserialize, Serialize, BFieldCodec, GetSize, PartialEq, Eq)]
pub struct TimeLockWitness {
    /// One timestamp for every input UTXO. Inputs that do not have a time lock are
    /// assigned timestamp 0, which is automatically satisfied.
    release_dates: Vec<u64>,
    input_utxos: SaltedUtxos,
    transaction_kernel: TransactionKernel,
}

impl TimeLockWitness {}

impl SecretWitness for TimeLockWitness {
    fn nondeterminism(&self) -> NonDeterminism<BFieldElement> {
        let mut memory: HashMap<BFieldElement, BFieldElement> = HashMap::new();
        let input_salted_utxos_address = FIRST_NON_DETERMINISTICALLY_INITIALIZED_MEMORY_ADDRESS;
        let output_salted_utxos_address = encode_to_memory(
            &mut memory,
            input_salted_utxos_address,
            self.input_utxos.clone(),
        );
        encode_to_memory(
            &mut memory,
            output_salted_utxos_address,
            SaltedUtxos::empty(),
        );
        let individual_tokens = vec![
            self.transaction_kernel.timestamp.0,
            input_salted_utxos_address,
            output_salted_utxos_address,
        ];
        let mast_path = self
            .transaction_kernel
            .mast_path(TransactionKernelField::Timestamp)
            .clone();
        NonDeterminism::new(individual_tokens)
            .with_digests(mast_path)
            .with_ram(memory)
    }

    fn standard_input(&self) -> PublicInput {
        self.type_script_standard_input()
    }

    fn program(&self) -> Program {
        TimeLock.program()
    }
}

impl ValidationLogic for TimeLockWitness {
    fn vast(&self) -> ValidityTree {
        ValidityTree::new(
            ValidityAstType::Atomic(
                Some(Box::new(self.program())),
                self.claim(),
                WhichProgram::TimeLock,
            ),
            WitnessType::RawWitness(self.nondeterminism().into()),
        )
    }
}

impl TypeScriptWitness for TimeLockWitness {
    fn transaction_kernel(&self) -> TransactionKernel {
        self.transaction_kernel.clone()
    }

    fn salted_input_utxos(&self) -> SaltedUtxos {
        self.input_utxos.clone()
    }

    fn salted_output_utxos(&self) -> SaltedUtxos {
        SaltedUtxos::empty()
    }
}

impl From<transaction::primitive_witness::PrimitiveWitness> for TimeLockWitness {
    fn from(primitive_witness: transaction::primitive_witness::PrimitiveWitness) -> Self {
        let release_dates = primitive_witness
            .input_utxos
            .utxos
            .iter()
            .map(|utxo| {
                utxo.coins
                    .iter()
                    .find(|coin| coin.type_script_hash == TimeLock {}.hash())
                    .cloned()
                    .map(|coin| {
                        coin.state
                            .first()
                            .copied()
                            .unwrap_or_else(|| BFieldElement::new(0))
                    })
                    .unwrap_or_else(|| BFieldElement::new(0))
            })
            .map(|b| b.value())
            .collect_vec();
        let transaction_kernel = TransactionKernel::from(primitive_witness.clone());
        let input_utxos = primitive_witness.input_utxos.clone();
        Self {
            release_dates,
            input_utxos,
            transaction_kernel,
        }
    }
}

impl Arbitrary for TimeLockWitness {
    /// Parameters are:
    ///  - release_dates : Vec<u64> One release date per input UTXO. 0 if the time lock
    ///    coin is absent.
    ///  - num_outputs : usize Number of outputs.
    ///  - num_public_announcements : usize Number of public announcements.
    type Parameters = (Vec<Timestamp>, usize, usize);

    type Strategy = BoxedStrategy<Self>;

    fn arbitrary_with(parameters: Self::Parameters) -> Self::Strategy {
        let (release_dates, num_outputs, num_public_announcements) = parameters;
        let num_inputs = release_dates.len();
        (
            vec(arb::<Digest>(), num_inputs),
            vec(arb::<NeptuneCoins>(), num_inputs),
            vec(arb::<Digest>(), num_outputs),
            vec(arb::<NeptuneCoins>(), num_outputs),
            vec(arb::<PublicAnnouncement>(), num_public_announcements),
            arb::<Option<NeptuneCoins>>(),
            arb::<NeptuneCoins>(),
        )
            .prop_flat_map(
                move |(
                    input_address_seeds,
                    input_amounts,
                    output_address_seeds,
                    mut output_amounts,
                    public_announcements,
                    maybe_coinbase,
                    mut fee,
                )| {
                    // generate inputs
                    let (mut input_utxos, input_lock_scripts, input_lock_script_witnesses) =
                        PrimitiveWitness::transaction_inputs_from_address_seeds_and_amounts(
                            &input_address_seeds,
                            &input_amounts,
                        );
                    let total_inputs = input_amounts.into_iter().sum::<NeptuneCoins>();

                    // add time locks to input UTXOs
                    for (utxo, release_date) in input_utxos.iter_mut().zip(release_dates.iter()) {
                        if !release_date.is_zero() {
                            let time_lock_coin = TimeLock::until(*release_date);
                            utxo.coins.push(time_lock_coin);
                        }
                    }

                    // generate valid output amounts
                    PrimitiveWitness::find_balanced_output_amounts_and_fee(
                        total_inputs,
                        maybe_coinbase,
                        &mut output_amounts,
                        &mut fee,
                    );

                    // generate output UTXOs
                    let output_utxos =
                        PrimitiveWitness::valid_transaction_outputs_from_amounts_and_address_seeds(
                            &output_amounts,
                            &output_address_seeds,
                        );

                    // generate primitive transaction witness and time lock witness from there
                    arbitrary_primitive_witness_with(
                        &input_utxos,
                        &input_lock_scripts,
                        &input_lock_script_witnesses,
                        &output_utxos,
                        &public_announcements,
                        NeptuneCoins::zero(),
                        maybe_coinbase,
                    )
                    .prop_map(move |transaction_primitive_witness| {
                        TimeLockWitness::from(transaction_primitive_witness)
                    })
                    .boxed()
                },
            )
            .boxed()
    }
}

#[cfg(test)]
mod test {
    use num_traits::Zero;
    use proptest::{collection::vec, strategy::Just};
    use test_strategy::proptest;

    use crate::models::{
        blockchain::type_scripts::time_lock::TimeLock,
        consensus::{tasm::program::ConsensusProgram, timestamp::Timestamp, SecretWitness},
    };

    use super::TimeLockWitness;

    #[proptest(cases = 20)]
    fn test_unlocked(
        #[strategy(1usize..=3)] _num_inputs: usize,
        #[strategy(1usize..=3)] _num_outputs: usize,
        #[strategy(1usize..=3)] _num_public_announcements: usize,
        #[strategy(vec(Just(Timestamp::zero()), #_num_inputs))] _release_dates: Vec<Timestamp>,
        #[strategy(TimeLockWitness::arbitrary_with((#_release_dates, #_num_outputs, #_num_public_announcements)))]
        time_lock_witness: TimeLockWitness,
    ) {
        assert!(
            TimeLock {}
                .run(
                    &time_lock_witness.standard_input().individual_tokens,
                    time_lock_witness.nondeterminism(),
                )
                .is_ok(),
            "time lock program did not halt gracefully"
        );
    }

<<<<<<< HEAD
    #[proptest]
=======
    fn now() -> u64 {
        SystemTime::now()
            .duration_since(UNIX_EPOCH)
            .unwrap()
            .as_millis() as u64
    }

    #[proptest(cases = 20)]
>>>>>>> a40aee0e
    fn test_locked(
        #[strategy(1usize..=3)] _num_inputs: usize,
        #[strategy(1usize..=3)] _num_outputs: usize,
        #[strategy(1usize..=3)] _num_public_announcements: usize,
        #[strategy(vec(Timestamp::arbitrary_between(Timestamp::now()+Timestamp::days(1),Timestamp::now()+Timestamp::days(7)), #_num_inputs))]
        _release_dates: Vec<Timestamp>,
        #[strategy(TimeLockWitness::arbitrary_with((#_release_dates, #_num_outputs, #_num_public_announcements)))]
        time_lock_witness: TimeLockWitness,
    ) {
        println!("now: {}", Timestamp::now());
        assert!(
            TimeLock {}
                .run(
                    &time_lock_witness.standard_input().individual_tokens,
                    time_lock_witness.nondeterminism(),
                )
                .is_err(),
            "time lock program failed to panic"
        );
    }

    #[proptest(cases = 20)]
    fn test_released(
        #[strategy(1usize..=3)] _num_inputs: usize,
        #[strategy(1usize..=3)] _num_outputs: usize,
        #[strategy(1usize..=3)] _num_public_announcements: usize,
        #[strategy(vec(Timestamp::arbitrary_between(Timestamp::now()-Timestamp::days(7),Timestamp::now()-Timestamp::days(1)), #_num_inputs))]
        _release_dates: Vec<Timestamp>,
        #[strategy(TimeLockWitness::arbitrary_with((#_release_dates, #_num_outputs, #_num_public_announcements)))]
        time_lock_witness: TimeLockWitness,
    ) {
        println!("now: {}", Timestamp::now());
        assert!(
            TimeLock
                .run(
                    &time_lock_witness.standard_input().individual_tokens,
                    time_lock_witness.nondeterminism(),
                )
                .is_ok(),
            "time lock program did not halt gracefully"
        );
    }
}<|MERGE_RESOLUTION|>--- conflicted
+++ resolved
@@ -607,18 +607,7 @@
         );
     }
 
-<<<<<<< HEAD
-    #[proptest]
-=======
-    fn now() -> u64 {
-        SystemTime::now()
-            .duration_since(UNIX_EPOCH)
-            .unwrap()
-            .as_millis() as u64
-    }
-
     #[proptest(cases = 20)]
->>>>>>> a40aee0e
     fn test_locked(
         #[strategy(1usize..=3)] _num_inputs: usize,
         #[strategy(1usize..=3)] _num_outputs: usize,
