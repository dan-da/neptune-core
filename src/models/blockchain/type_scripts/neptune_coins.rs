use std::fmt::Display;
use std::iter::Sum;
use std::ops::Add;
use std::ops::Mul;
use std::ops::Neg;
use std::ops::Sub;
use std::str::FromStr;

use anyhow::bail;
use arbitrary::Arbitrary;
use get_size::GetSize;
use num_bigint::BigInt;
use num_rational::BigRational;
use num_traits::CheckedSub;
use num_traits::FromPrimitive;
use num_traits::One;
use num_traits::Zero;
use rand::rngs::StdRng;
use rand::Rng;
use rand::SeedableRng;
use regex::Regex;
use serde::Deserialize;
use serde::Serialize;
use tasm_lib::structure::tasm_object::TasmObject;
use tasm_lib::twenty_first::math::bfield_codec::BFieldCodec;

<<<<<<< HEAD
use crate::models::blockchain::transaction::utxo::Coin;
use crate::models::consensus::tasm::program::ConsensusProgram;

use super::native_currency::NativeCurrency;
=======
use super::native_currency::NativeCurrency;
use crate::models::blockchain::transaction::utxo::Coin;
use crate::models::proof_abstractions::tasm::program::ConsensusProgram;
>>>>>>> e162e0a6

/// `NeptuneCoins` records an amount of Neptune coins. Amounts are internally represented
/// by an atomic unit called Neptune atomic units (nau), which itself is represented as a 128
/// bit integer.
///
/// 1 Neptune coin = 10^30 * 2^2 nau.
///
/// This conversion factor was chosen such that:
///  - The largest possible amount, corresponding to 42 000 000 Neptune coins, takes 127 bits.
///    The top bit is the sign bit and is used for negative amounts (in two's complement).
///  - When expanding amounts of Neptune coins in decimal form, we can represent them exactly
///    up to 30 decimal digits.
///
/// When using `NeptuneCoins` in a type script or a lock script, or even another consensus
/// program related to block validity, it is important to use `safe_add` rather than `+` as
/// the latter operation does not care about overflow. Not testing for overflow can cause
/// inflation bugs.
#[derive(Clone, Copy, Serialize, Deserialize, Eq, BFieldCodec, TasmObject)]
pub struct NeptuneCoins(u128);

impl NeptuneCoins {
    /// The conversion factor is 10^30 * 2^2.
    /// It is such that 42 000 000 * 10^30 * 2^4 is just one bit shy of being 128 bits
    /// wide. The one shy bit is used for the sign.
    fn conversion_factor() -> u128 {
        let mut product = 1u128;
        let ten = 10u128;
        for _ in 0..30 {
            product = product.mul(ten)
        }
        let two = 2u128;
        for _ in 0..2 {
            product = product.mul(two);
        }
        product
    }

    /// Return the element that corresponds to 1. Use in tests only.
    pub fn one() -> NeptuneCoins {
        NeptuneCoins(1u128)
    }

    /// Create an Amount object of the given number of coins.
    pub fn new(num_coins: u32) -> NeptuneCoins {
        assert!(
            num_coins <= 42000000,
            "Number of coins must be less than 42000000"
        );
        let number: u128 = num_coins.into();
        Self(Self::conversion_factor() * number)
    }

    pub fn div_two(&mut self) {
        self.0 /= 2;
    }

    /// Create a `coins` object for use in a UTXO
    pub fn to_native_coins(&self) -> Vec<Coin> {
        let dictionary = vec![Coin {
            type_script_hash: NativeCurrency.hash(),
            state: self.encode(),
        }];
        dictionary
    }

    /// Convert the amount to Neptune atomic units (nau) as a 64-bit floating point.
    /// Note that this function loses precision!
    pub fn to_nau_f64(&self) -> f64 {
        if self.is_zero() {
            return 0.0;
        }
        let nau = self.to_nau();
        let bit_size = nau.bits();
        let shift = if bit_size > 52 { bit_size - 52 } else { 0 };
        let (_sign, digits) = (nau >> shift).to_u64_digits();
        let top_digit = digits[0];
        let mut float = top_digit as f64;
        for _ in 0..shift {
            float *= 2.0;
        }
        float
    }

    /// Convert the amount to Neptune atomic units (nau)
    pub fn to_nau(&self) -> BigInt {
        BigInt::from_u128(self.0).unwrap()
    }

    /// Convert the number of Neptune atomic units (nau) to an amount of Neptune coins
    pub fn from_nau(nau: BigInt) -> Option<Self> {
        let (sign, digits) = nau.to_u64_digits();

        // we can't represent numbers with too many limbs
        if digits.len() > 2 {
            return None;
        }

        // flip and recurse if we are dealing with negative numbers
        if sign == num_bigint::Sign::Minus {
            let positive_nau = Self::from_nau(-nau)?;
            return Some(Self(u128::MAX - positive_nau.0 + 1u128));
        }

        // pad with zeros if necessary
        let mut limbs = digits.clone();
        while limbs.len() < 2 {
            limbs.push(0);
        }

        // if the top bit is set then we can't represent this number using this struct
        if limbs.last().unwrap() >> 63 != 0 {
            return None;
        }

        // compute and return conversion
        let number = (limbs[0] as u128) | ((limbs[1] as u128) << 64);
        Some(Self(number))
    }

    pub fn is_negative(&self) -> bool {
        self.0 & (1 << 127) != 0
    }

    pub fn scalar_mul(&self, factor: u32) -> Self {
        let factor_as_u128 = factor as u128;
        NeptuneCoins(factor_as_u128 * self.0)
    }

    /// Add two amounts of Neptune coins but return None if the top bit in the sum is set
    /// (which would make the sum negative)
    pub fn safe_add(&self, other: NeptuneCoins) -> Option<NeptuneCoins> {
        let number = self.0 + other.0;
        if number & (1u128 << 127) == 0 {
            Some(NeptuneCoins(number))
        } else {
            None
        }
    }
}

impl GetSize for NeptuneCoins {
    fn get_stack_size() -> usize {
        std::mem::size_of::<Self>()
    }

    fn get_heap_size(&self) -> usize {
        0
    }

    fn get_size(&self) -> usize {
        Self::get_stack_size() + GetSize::get_heap_size(self)
    }
}

impl Ord for NeptuneCoins {
    fn cmp(&self, other: &Self) -> std::cmp::Ordering {
        self.0.cmp(&other.0)
    }
}

impl Add for NeptuneCoins {
    type Output = Self;

    fn add(self, rhs: Self) -> Self::Output {
        Self(self.0 + rhs.0)
    }
}

impl Sum for NeptuneCoins {
    fn sum<I: Iterator<Item = Self>>(iter: I) -> Self {
        NeptuneCoins(iter.map(|a| a.0).sum())
    }
}

impl Sub for NeptuneCoins {
    type Output = NeptuneCoins;

    fn sub(self, _rhs: Self) -> Self::Output {
        panic!("Cannot subtract `NeptuneCoin`s; use `checked_sub` instead.")
    }
}

impl CheckedSub for NeptuneCoins {
    fn checked_sub(&self, v: &Self) -> Option<Self> {
        if self >= v {
            Some(NeptuneCoins(self.0 - v.0))
        } else {
            None
        }
    }
}

impl Neg for NeptuneCoins {
    type Output = Self;

    fn neg(self) -> Self::Output {
        Self(u128::MAX - self.0 + 1u128)
    }
}

impl PartialEq for NeptuneCoins {
    fn eq(&self, other: &Self) -> bool {
        self.0 == other.0
    }
}

impl PartialOrd for NeptuneCoins {
    fn partial_cmp(&self, other: &Self) -> Option<std::cmp::Ordering> {
        Some(self.cmp(other))
    }
}

impl Zero for NeptuneCoins {
    fn zero() -> Self {
        NeptuneCoins(0u128)
    }

    fn is_zero(&self) -> bool {
        self.0 == 0u128
    }
}

<<<<<<< HEAD
impl From<u32> for NeptuneCoins {
    fn from(n: u32) -> NeptuneCoins {
        Self::new(n)
    }
}

impl From<u16> for NeptuneCoins {
    fn from(n: u16) -> NeptuneCoins {
        Self::new(n as u32)
    }
}

impl From<u8> for NeptuneCoins {
    fn from(n: u8) -> NeptuneCoins {
        Self::new(n as u32)
=======
#[derive(Debug)]
pub enum FloatConversionError {
    NaN,
    Infinity,
    Negative,
    Overflow,
    InvalidAmount,
}

impl TryFrom<f64> for NeptuneCoins {
    type Error = FloatConversionError;

    fn try_from(value: f64) -> Result<Self, Self::Error> {
        let u = if value.is_nan() {
            Err(FloatConversionError::NaN)
        } else if value.is_infinite() {
            Err(FloatConversionError::Infinity)
        } else if value < 0.0 {
            Err(FloatConversionError::Negative)
        } else if value > u128::MAX as f64 {
            Err(FloatConversionError::Overflow)
        } else {
            Ok(value as u128)
        }?;
        let bi = BigInt::from(u);
        match Self::from_nau(bi) {
            Some(nc) => Ok(nc),
            None => Err(FloatConversionError::InvalidAmount),
        }
>>>>>>> e162e0a6
    }
}

impl FromStr for NeptuneCoins {
    type Err = anyhow::Error;

    fn from_str(s: &str) -> Result<Self, Self::Err> {
        let re = Regex::new(r#"^(-?)([0-9]*)\.?([0-9]*)$"#).unwrap();
        let Some((_full, substrings)) = re.captures(s).map(|c| c.extract::<3>()) else {
            bail!("invalid amount: unmatched regex");
        };
        let sign = match substrings[0] {
            "-" => num_bigint::Sign::Minus,
            "" => num_bigint::Sign::Plus,
            _ => bail!("invalid amount: matched but unrecognized sign symbol"),
        };
        let integer_part = if substrings[1].is_empty() {
            BigInt::zero()
        } else {
            BigInt::from_str(substrings[1])?
        };
        let fractional_part = if substrings[2].is_empty() {
            BigInt::zero()
        } else {
            BigInt::from_str(substrings[2])?
        };
        let power = substrings[2].len();
        let ten = BigInt::from_str("10")?;
        let mut decimal_shift = BigInt::one();
        for _ in 0..power {
            decimal_shift *= ten.clone();
        }
        let numerator = integer_part * decimal_shift.clone() + fractional_part;
        let nau = if numerator.is_zero() {
            BigInt::zero()
        } else {
            let denominator = decimal_shift;
            let conversion_factor = BigInt::from_u128(Self::conversion_factor()).unwrap();
            let nau_rational = BigRational::new(numerator * conversion_factor, denominator).round();
            match sign {
                num_bigint::Sign::Minus => -nau_rational.numer(),
                num_bigint::Sign::Plus => nau_rational.numer().to_owned(),
                _ => unreachable!(),
            }
        };
        match Self::from_nau(nau) {
            Some(nc) => Ok(nc),
            None => Err(anyhow::Error::msg("invalid amount of Neptune coins")),
        }
    }
}

impl Display for NeptuneCoins {
    fn fmt(&self, f: &mut std::fmt::Formatter<'_>) -> std::fmt::Result {
        let conversion_factor = Self::conversion_factor();
        let sign = self.is_negative();
        let sign_symbol = if sign { "-" } else { "" };
        let nau = if sign {
            u128::MAX - self.0 + 1u128
        } else {
            self.0
        };
        let rational = (nau as f64) / (conversion_factor as f64);
        let rounded = (100.0 * rational).round();
        if rounded.is_zero() {
            write!(f, "0")
        } else {
            let mut s = format!("{}", rounded);
            while s.len() <= 2 {
                s = format!("0{s}");
            }
            let (int, flo): (&str, &str) = s.split_at(s.len() - 2);
            if flo == "00" {
                write!(f, "{}{}", sign_symbol, int)
            } else {
                write!(f, "{}{}.{}", sign_symbol, int, flo)
            }
        }
    }
}

impl std::fmt::Debug for NeptuneCoins {
    fn fmt(&self, f: &mut std::fmt::Formatter<'_>) -> std::fmt::Result {
        f.debug_tuple("NeptuneCoins")
            .field(&self.to_string())
            .finish()
    }
}

pub fn pseudorandom_amount(seed: [u8; 32]) -> NeptuneCoins {
    let mut rng: StdRng = SeedableRng::from_seed(seed);
    let number: u128 = rng.gen::<u128>() >> 10;
    NeptuneCoins(number)
}

impl<'a> Arbitrary<'a> for NeptuneCoins {
    fn arbitrary(u: &mut arbitrary::Unstructured<'a>) -> arbitrary::Result<Self> {
        let nau: u128 = u.arbitrary()?;
        Ok(NeptuneCoins(nau >> 10))
    }
}

#[cfg(test)]
mod amount_tests {
    use std::ops::ShlAssign;
    use std::str::FromStr;

    use arbitrary::Arbitrary;
    use arbitrary::Unstructured;
    use get_size::GetSize;
    use itertools::Itertools;
    use num_bigint::Sign;
    use num_traits::FromPrimitive;
    use proptest_arbitrary_interop::arb;
    use rand::thread_rng;
    use rand::Rng;
    use rand::RngCore;
    use test_strategy::proptest;

    use super::*;

    #[test]
    fn test_slice_conversion() {
        let mut rng = thread_rng();
        let sl = (0..4).map(|_| rng.next_u32() >> 1).collect_vec();
        let int = BigInt::from_slice(Sign::Plus, &sl);
        let amount = NeptuneCoins::from_nau(int.clone()).unwrap();
        assert_eq!(amount.to_nau(), int);
    }

    #[test]
    fn test_string_conversion() {
        let mut rng = thread_rng();

        for _ in 0..100 {
            let number = rng.gen_range(0..42000000);
            let amount = NeptuneCoins::new(number);
            let string = amount.to_string();
            let reconstructed_amount = NeptuneCoins::from_str(&string)
                .expect("Coult not parse as number a string generated from a number.");

            assert_eq!(amount, reconstructed_amount);
        }
    }

    #[test]
    fn test_bfe_conversion() {
        let mut rng = thread_rng();

        for _ in 0..5 {
            let amount =
                NeptuneCoins::arbitrary(&mut Unstructured::new(&rng.gen::<[u8; 32]>())).unwrap();
            let bfes = amount.encode();
            let reconstructed_amount = *NeptuneCoins::decode(&bfes).unwrap();

            assert_eq!(amount, reconstructed_amount);
        }
    }

    #[test]
    fn test_bfe_conversion_with_option_amount() {
        let mut rng = thread_rng();

        for _ in 0..10 {
            let amount =
                NeptuneCoins::arbitrary(&mut Unstructured::new(&rng.gen::<[u8; 32]>())).unwrap();
            let bfes = Some(amount).encode();
            let reconstructed_amount = *Option::<NeptuneCoins>::decode(&bfes).unwrap();

            assert_eq!(Some(amount), reconstructed_amount);
        }

        let amount: Option<NeptuneCoins> = None;
        let bfes = amount.encode();
        let reconstructed_amount = *Option::<NeptuneCoins>::decode(&bfes).unwrap();
        assert!(reconstructed_amount.is_none());
    }

    #[test]
    fn from_coins_conversion_simple_test() {
        let a = 41000000;
        let b = 100u32;
        let a_amount: NeptuneCoins = NeptuneCoins::new(a);
        let b_amount: NeptuneCoins = NeptuneCoins::new(b);
        assert_eq!(a_amount + b_amount, NeptuneCoins::new(a + b));
    }

    #[test]
    fn from_nau_conversion_pbt() {
        let mut rng = thread_rng();
        let a: u64 = rng.gen_range(0..(1 << 63));
        let b: u64 = rng.gen_range(0..(1 << 63));
        let a_amount: NeptuneCoins = NeptuneCoins::from_nau(a.into()).unwrap();
        let b_amount: NeptuneCoins = NeptuneCoins::from_nau(b.into()).unwrap();
        assert_eq!(
            a_amount + b_amount,
            NeptuneCoins::from_nau((a + b).into()).unwrap()
        );
    }

    #[test]
    fn amount_simple_scalar_mul_test() {
        let fourteen: NeptuneCoins = NeptuneCoins::new(14);
        let fourtytwo: NeptuneCoins = NeptuneCoins::new(42);
        assert_eq!(fourtytwo, fourteen.scalar_mul(3));
    }

    #[test]
    fn amount_scalar_mul_pbt() {
        let mut rng = thread_rng();
        let mut a = 6481;
        let mut b = 6481;
        while (a as u64) * (b as u64) > 42000000 {
            a = rng.gen_range(0..42000000);
            b = rng.gen_range(0..42000000);
        }

        let prod_checked: NeptuneCoins = NeptuneCoins::new(a * b);
        let mut prod_calculated: NeptuneCoins = NeptuneCoins::new(a);
        prod_calculated = prod_calculated.scalar_mul(b);
        assert_eq!(prod_checked, prod_calculated);
    }

    #[test]
    fn get_size_test() {
        let fourteen: NeptuneCoins = NeptuneCoins::new(14);
        assert_eq!(4 * 4, fourteen.get_size())
    }

    #[test]
    fn conversion_factor_is_optimal() {
        let forty_two_million = BigInt::from_i32(42000000).unwrap();
        let conversion_factor = BigInt::from_u128(NeptuneCoins::conversion_factor()).unwrap();
        let mut two_pow_127 = BigInt::one();
        two_pow_127.shl_assign(127);
        assert!(conversion_factor.clone() * forty_two_million.clone() < two_pow_127);

        // let's also test optimality:
        // adding another factor 5 or 2 will break this property
        let five = BigInt::from_i8(5).unwrap();
        let two = BigInt::from_i8(2).unwrap();
        assert!(conversion_factor.clone() * two * forty_two_million.clone() >= two_pow_127);
        assert!(conversion_factor * five * forty_two_million >= two_pow_127);
    }

    #[test]
    fn from_decimal_test() {
        let parsed = NeptuneCoins::from_str("-10.125").unwrap();
        let cf = NeptuneCoins::conversion_factor() >> 3;
        let fixed = -(NeptuneCoins::from_nau(BigInt::from_u128(cf).unwrap()).unwrap()
            + NeptuneCoins::new(10));
        assert_eq!(parsed.clone(), fixed);
        assert!(parsed.is_negative());
        println!("parsed: {}", parsed);

        for s in [
            "-12387.4382975",
            "823457.983247",
            "-.2349857",
            ".4356",
            "-34895.",
            "43859.",
            "0.00000000000045",
            "0.0",
            "0",
            "-0",
            "-1",
            "1",
            "01.10",
            "42000000",
            "-42000000",
        ] {
            let nc = NeptuneCoins::from_str(s)
                .unwrap_or_else(|e| panic!("cannot decode {} because {}", s, e));
            println!("{s}: {nc}");
        }

        for s in [
            "-12398745.2348573245.234897234",
            "--894357435.23489234",
            "+894357435.23489234",
            "++894357435.23489234",
            "42 000",
            "42'000",
            "42_000",
            "42,21",
            "79aead",
            "0x79aead",
            "84397594876458",
            "84000000.00",
            "-84000000.00",
        ] {
            println!("trying to parse {s} ...");
            assert!(
                NeptuneCoins::from_str(s).is_err(),
                "valid parsing: {}; parsed to: {}",
                s,
                NeptuneCoins::from_str(s).unwrap()
            );
        }
    }

    #[proptest]
    fn small_amounts_can_be_safely_added(
        #[strategy(arb())] a0: NeptuneCoins,
        #[strategy(arb())] a1: NeptuneCoins,
    ) {
        a0.safe_add(a1).unwrap();
    }

    #[test]
    fn unsafe_amounts_fail() {
        let a0 = NeptuneCoins(1u128 << 126);
        let a1 = NeptuneCoins(1u128 << 126);
        assert!(a0.safe_add(a1).is_none());
    }
}<|MERGE_RESOLUTION|>--- conflicted
+++ resolved
@@ -24,16 +24,9 @@
 use tasm_lib::structure::tasm_object::TasmObject;
 use tasm_lib::twenty_first::math::bfield_codec::BFieldCodec;
 
-<<<<<<< HEAD
-use crate::models::blockchain::transaction::utxo::Coin;
-use crate::models::consensus::tasm::program::ConsensusProgram;
-
-use super::native_currency::NativeCurrency;
-=======
 use super::native_currency::NativeCurrency;
 use crate::models::blockchain::transaction::utxo::Coin;
 use crate::models::proof_abstractions::tasm::program::ConsensusProgram;
->>>>>>> e162e0a6
 
 /// `NeptuneCoins` records an amount of Neptune coins. Amounts are internally represented
 /// by an atomic unit called Neptune atomic units (nau), which itself is represented as a 128
@@ -256,23 +249,6 @@
     }
 }
 
-<<<<<<< HEAD
-impl From<u32> for NeptuneCoins {
-    fn from(n: u32) -> NeptuneCoins {
-        Self::new(n)
-    }
-}
-
-impl From<u16> for NeptuneCoins {
-    fn from(n: u16) -> NeptuneCoins {
-        Self::new(n as u32)
-    }
-}
-
-impl From<u8> for NeptuneCoins {
-    fn from(n: u8) -> NeptuneCoins {
-        Self::new(n as u32)
-=======
 #[derive(Debug)]
 pub enum FloatConversionError {
     NaN,
@@ -302,7 +278,6 @@
             Some(nc) => Ok(nc),
             None => Err(FloatConversionError::InvalidAmount),
         }
->>>>>>> e162e0a6
     }
 }
 
