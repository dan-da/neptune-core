use std::collections::HashMap;
use std::collections::HashSet;
use std::error::Error;
use std::fmt::Debug;
use std::path::PathBuf;

use anyhow::bail;
use anyhow::Result;
use itertools::Itertools;
use num_traits::CheckedSub;
use num_traits::Zero;
use serde_derive::Deserialize;
use serde_derive::Serialize;
use tokio::fs::OpenOptions;
use tokio::io::AsyncBufReadExt;
use tokio::io::AsyncWriteExt;
use tokio::io::BufReader;
use tokio::io::BufWriter;
use tracing::debug;
use tracing::error;
use tracing::info;
use tracing::trace;
use tracing::warn;
use twenty_first::math::bfield_codec::BFieldCodec;
use twenty_first::math::digest::Digest;
use twenty_first::util_types::algebraic_hasher::AlgebraicHasher;

use super::address::generation_address;
use super::address::symmetric_key;
use super::address::KeyType;
use super::address::SpendingKey;
use super::coin_with_possible_timelock::CoinWithPossibleTimeLock;
use super::expected_utxo::ExpectedUtxo;
use super::expected_utxo::UtxoNotifier;
use super::rusty_wallet_database::RustyWalletDatabase;
use super::unlocked_utxo::UnlockedUtxo;
use super::wallet_status::WalletStatus;
use super::wallet_status::WalletStatusElement;
use super::WalletSecret;
use super::WALLET_INCOMING_SECRETS_FILE_NAME;
use crate::config_models::cli_args::Args;
use crate::config_models::data_directory::DataDirectory;
use crate::database::storage::storage_schema::traits::*;
use crate::database::storage::storage_schema::DbtVec;
use crate::database::storage::storage_vec::traits::*;
use crate::database::storage::storage_vec::Index;
use crate::database::NeptuneLevelDb;
use crate::models::blockchain::block::Block;
use crate::models::blockchain::transaction::transaction_kernel::TransactionKernel;
use crate::models::blockchain::transaction::transaction_output::TxOutputList;
use crate::models::blockchain::transaction::utxo::Utxo;
use crate::models::blockchain::transaction::AnnouncedUtxo;
use crate::models::blockchain::type_scripts::native_currency::NativeCurrency;
use crate::models::blockchain::type_scripts::neptune_coins::NeptuneCoins;
use crate::models::proof_abstractions::tasm::program::ConsensusProgram;
use crate::models::proof_abstractions::timestamp::Timestamp;
use crate::models::state::mempool::MempoolEvent;
use crate::models::state::wallet::monitored_utxo::MonitoredUtxo;
use crate::prelude::twenty_first;
use crate::util_types::mutator_set::addition_record::AdditionRecord;
use crate::util_types::mutator_set::ms_membership_proof::MsMembershipProof;
use crate::util_types::mutator_set::mutator_set_accumulator::MutatorSetAccumulator;
use crate::util_types::mutator_set::removal_record::AbsoluteIndexSet;
use crate::util_types::mutator_set::removal_record::RemovalRecord;
use crate::Hash;

pub struct WalletState {
    pub wallet_db: RustyWalletDatabase,
    pub wallet_secret: WalletSecret,
    pub number_of_mps_per_utxo: usize,
    wallet_directory_path: PathBuf,

    /// these two fields are for monitoring wallet-affecting utxos in the mempool.
    /// key is Tx hash.  for removing watched utxos when a tx is removed from mempool.
    mempool_spent_utxos: HashMap<Digest, Vec<(Utxo, AbsoluteIndexSet, u64)>>,
    mempool_unspent_utxos: HashMap<Digest, Vec<AnnouncedUtxo>>,
}

/// Contains the cryptographic (non-public) data that is needed to recover the mutator set
/// membership proof of a UTXO.
#[derive(Clone, Debug, Serialize, Deserialize)]
pub(crate) struct IncomingUtxoRecoveryData {
    pub utxo: Utxo,
    pub sender_randomness: Digest,
    pub receiver_preimage: Digest,
    pub aocl_index: u64,
}

#[derive(Clone, Copy, Debug, PartialEq, Eq, Hash)]
struct StrongUtxoKey {
    utxo_digest: Digest,
    aocl_index: u64,
}

impl StrongUtxoKey {
    fn new(utxo_digest: Digest, aocl_index: u64) -> Self {
        Self {
            utxo_digest,
            aocl_index,
        }
    }
}

impl Debug for WalletState {
    fn fmt(&self, f: &mut std::fmt::Formatter<'_>) -> std::fmt::Result {
        f.debug_struct("WalletState")
            .field("wallet_secret", &self.wallet_secret)
            .field("number_of_mps_per_utxo", &self.number_of_mps_per_utxo)
            .field("wallet_directory_path", &self.wallet_directory_path)
            .finish()
    }
}

impl WalletState {
    fn incoming_secrets_path(&self) -> PathBuf {
        self.wallet_directory_path
            .join(WALLET_INCOMING_SECRETS_FILE_NAME)
    }

    /// Store information needed to recover mutator set membership proof of a UTXO, in case
    /// the wallet database is deleted.
    ///
    /// Uses non-blocking I/O via tokio.
    async fn store_utxo_ms_recovery_data(
        &self,
        utxo_ms_recovery_data: IncomingUtxoRecoveryData,
    ) -> Result<()> {
        // Open file
        #[cfg(test)]
        {
            tokio::fs::create_dir_all(self.wallet_directory_path.clone()).await?;
        }
        let incoming_secrets_file = OpenOptions::new()
            .append(true)
            .create(true)
            .open(self.incoming_secrets_path())
            .await?;
        let mut incoming_secrets_file = BufWriter::new(incoming_secrets_file);

        // Create JSON string ending with a newline as this flushes the write
        #[cfg(windows)]
        const LINE_ENDING: &str = "\r\n";
        #[cfg(not(windows))]
        const LINE_ENDING: &str = "\n";

        let mut json_string = serde_json::to_string(&utxo_ms_recovery_data)?;
        json_string.push_str(LINE_ENDING);
        incoming_secrets_file
            .write_all(json_string.as_bytes())
            .await?;

        // Flush just in case, since this is cryptographic data, you can't be too sure
        incoming_secrets_file.flush().await?;

        Ok(())
    }

    /// Read recovery-information for mutator set membership proof of a UTXO. Returns all lines in the files,
    /// where each line represents an incoming UTXO.
    ///
    /// Uses non-blocking I/O via tokio.
    pub(crate) async fn read_utxo_ms_recovery_data(&self) -> Result<Vec<IncomingUtxoRecoveryData>> {
        let incoming_secrets_file = OpenOptions::new()
            .read(true)
            .write(false)
            .open(self.incoming_secrets_path())
            .await?;

        let file_reader = BufReader::new(incoming_secrets_file);
        let mut ret = vec![];
        let mut lines = file_reader.lines();
        while let Some(line) = lines.next_line().await? {
            let utxo_ms_recovery_data: IncomingUtxoRecoveryData =
                serde_json::from_str(&line).expect("Could not parse JSON string");
            ret.push(utxo_ms_recovery_data);
        }

        Ok(ret)
    }

    pub async fn new_from_wallet_secret(
        data_dir: &DataDirectory,
        wallet_secret: WalletSecret,
        cli_args: &Args,
    ) -> Self {
        // Create or connect to wallet block DB

        DataDirectory::create_dir_if_not_exists(&data_dir.wallet_database_dir_path())
            .await
            .unwrap();
        let wallet_db = NeptuneLevelDb::new(
            &data_dir.wallet_database_dir_path(),
            &crate::database::create_db_if_missing(),
        )
        .await;
        let wallet_db = match wallet_db {
            Ok(wdb) => wdb,
            Err(err) => {
                error!("Could not open wallet database: {err:?}");
                panic!();
            }
        };

        let rusty_wallet_database = RustyWalletDatabase::connect(wallet_db).await;
        let sync_label = rusty_wallet_database.get_sync_label().await;

        let mut wallet_state = Self {
            wallet_db: rusty_wallet_database,
            wallet_secret,
            number_of_mps_per_utxo: cli_args.number_of_mps_per_utxo,
            wallet_directory_path: data_dir.wallet_directory_path(),
            mempool_spent_utxos: Default::default(),
            mempool_unspent_utxos: Default::default(),
        };

        // Wallet state has to be initialized with the genesis block, otherwise the outputs
        // from genesis would be unspendable. This should only be done *once* though.
        // This also ensures that any premine outputs are added to the file containing the
        // incoming randomness such that a wallet-DB recovery will include genesis block
        // outputs.
        if sync_label == Digest::default() {
            // Check if we are premine recipients
            let own_spending_key = wallet_state.next_unused_spending_key(KeyType::Generation);
            let own_receiving_address = own_spending_key.to_address();
            for utxo in Block::premine_utxos(cli_args.network) {
                if utxo.lock_script_hash == own_receiving_address.lock_script().hash() {
                    wallet_state
                        .add_expected_utxo(ExpectedUtxo::new(
                            utxo,
                            Block::premine_sender_randomness(cli_args.network),
                            own_spending_key.privacy_preimage(),
                            UtxoNotifier::Premine,
                        ))
                        .await;
                }
            }

            // note: this will write modified state to disk.
            wallet_state
                .update_wallet_state_with_new_block(
                    &MutatorSetAccumulator::default(),
                    vec![],
                    &Block::genesis_block(cli_args.network),
                )
                .await
                .expect("Updating wallet state with genesis block must succeed");
        }

        wallet_state
    }

    /// Extract `ExpectedUtxo`s from the `TxOutputList` that require off-chain
    /// notifications and that are destined for this wallet.
    pub(crate) fn extract_expected_utxos(
        &self,
        tx_outputs: TxOutputList,
        notifier: UtxoNotifier,
    ) -> Vec<ExpectedUtxo> {
        tx_outputs
            .iter()
            .filter(|txo| txo.is_offchain())
            .filter_map(|txo| {
                self.find_spending_key_for_utxo(&txo.utxo())
                    .map(|sk| (txo, sk))
            })
            .map(|(tx_output, spending_key)| {
                ExpectedUtxo::new(
                    tx_output.utxo(),
                    tx_output.sender_randomness(),
                    spending_key.privacy_preimage(),
                    notifier,
                )
            })
            .collect_vec()
    }

    /// handles a list of mempool events
    pub(in crate::models::state) async fn handle_mempool_events(
        &mut self,
        events: impl IntoIterator<Item = MempoolEvent>,
    ) {
        for event in events {
            self.handle_mempool_event(event).await;
        }
    }

    /// handles a single mempool event.
    ///
    /// note: the wallet watches the mempool in order to keep track of
    /// unconfirmed utxos sent from or to the wallet. This enables
    /// calculation of unconfirmed balance.  It also lays foundation for
    /// spending unconfirmed utxos. (issue #189)
    pub(in crate::models::state) async fn handle_mempool_event(&mut self, event: MempoolEvent) {
        match event {
            MempoolEvent::AddTx(tx) => {
                trace!("handling mempool AddTx event.");

                let spent_utxos = self.scan_for_spent_utxos(&tx.kernel).await;

                let announced_utxos = self
                    .scan_for_announced_utxos(&tx.kernel)
                    .chain(
                        self.scan_addition_records_for_expected_utxos(&tx.kernel.outputs)
                            .await,
                    )
                    .collect_vec();

                let tx_hash = Hash::hash(&tx);
                self.mempool_spent_utxos.insert(tx_hash, spent_utxos);
                self.mempool_unspent_utxos.insert(tx_hash, announced_utxos);
            }
            MempoolEvent::RemoveTx(tx) => {
                trace!("handling mempool RemoveTx event.");
                let tx_hash = Hash::hash(&tx);
                self.mempool_spent_utxos.remove(&tx_hash);
                self.mempool_unspent_utxos.remove(&tx_hash);
            }
            MempoolEvent::UpdateTxMutatorSet(_tx_hash_pre_update, _tx_post_update) => {
                // Utxos are not affected by MutatorSet update, so this is a no-op.
            }
        }
    }

    pub fn mempool_spent_utxos_iter(&self) -> impl Iterator<Item = &Utxo> {
        self.mempool_spent_utxos
            .values()
            .flatten()
            .map(|(utxo, ..)| utxo)
    }

    pub fn mempool_unspent_utxos_iter(&self) -> impl Iterator<Item = &Utxo> {
        self.mempool_unspent_utxos
            .values()
            .flatten()
            .map(|au| &au.utxo)
    }

    pub async fn confirmed_balance(
        &self,
        tip_digest: Digest,
        timestamp: Timestamp,
    ) -> NeptuneCoins {
        let wallet_status = self.get_wallet_status_from_lock(tip_digest).await;

        wallet_status.synced_unspent_available_amount(timestamp)
    }

    pub async fn unconfirmed_balance(
        &self,
        tip_digest: Digest,
        timestamp: Timestamp,
    ) -> NeptuneCoins {
        self.confirmed_balance(tip_digest, timestamp)
            .await
            .checked_sub(
                &self
                    .mempool_spent_utxos_iter()
                    .map(|u| u.get_native_currency_amount())
                    .sum(),
            )
            .expect("balance must never be negative")
            .safe_add(
                self.mempool_unspent_utxos_iter()
                    .map(|u| u.get_native_currency_amount())
                    .sum(),
            )
            .expect("balance must never overflow")
    }

    // note: does not verify we do not have any dups.
    pub(crate) async fn add_expected_utxo(&mut self, expected_utxo: ExpectedUtxo) {
        self.wallet_db
            .expected_utxos_mut()
            .push(expected_utxo)
            .await;
    }

    // If any output UTXO(s) are going back to our wallet (eg change utxo)
    // we add them to pool of expected incoming UTXOs so that we can
    // synchronize them after the Tx is confirmed.
    //
    // Discussion: https://github.com/Neptune-Crypto/neptune-core/pull/136
    pub(crate) async fn add_expected_utxos(
        &mut self,
        expected_utxos: impl IntoIterator<Item = ExpectedUtxo>,
    ) {
        for expected_utxo in expected_utxos.into_iter() {
            self.add_expected_utxo(ExpectedUtxo::new(
                expected_utxo.utxo,
                expected_utxo.sender_randomness,
                expected_utxo.receiver_preimage,
                expected_utxo.received_from,
            ))
            .await;
        }
    }

    /// Return a list of UTXOs spent by this wallet in the transaction
    async fn scan_for_spent_utxos(
        &self,
        transaction_kernel: &TransactionKernel,
    ) -> Vec<(Utxo, AbsoluteIndexSet, u64)> {
        let confirmed_absolute_index_sets = transaction_kernel
            .inputs
            .iter()
            .map(|rr| rr.absolute_indices)
            .collect_vec();

        let monitored_utxos = self.wallet_db.monitored_utxos();
        let mut spent_own_utxos = vec![];

        let stream = monitored_utxos.stream().await;
        pin_mut!(stream); // needed for iteration

        while let Some((i, monitored_utxo)) = stream.next().await {
            let abs_i = match monitored_utxo.get_latest_membership_proof_entry() {
                Some(msmp) => msmp.1.compute_indices(Hash::hash(&monitored_utxo.utxo)),
                None => continue,
            };

            if confirmed_absolute_index_sets.contains(&abs_i) {
                spent_own_utxos.push((monitored_utxo.utxo, abs_i, i));
            }
        }
        spent_own_utxos
    }

    /// Scan the given transaction for announced UTXOs as recognized by owned
    /// `SpendingKey`s, and then verify those announced UTXOs are actually
    /// present.
    fn scan_for_announced_utxos<'a>(
        &'a self,
        tx_kernel: &'a TransactionKernel,
    ) -> impl Iterator<Item = AnnouncedUtxo> + 'a {
        // scan for announced utxos for every known key of every key type.
        self.get_all_known_spending_keys()
            .into_iter()
            .flat_map(|key| key.scan_for_announced_utxos(tx_kernel).collect_vec())

            // filter for presence in transaction
            //
            // note: this is a nice sanity check, but probably is un-necessary
            //       work that can eventually be removed.
            .filter(|au| match tx_kernel.outputs.contains(&au.addition_record) {
                true => true,
                false => {
                    warn!("Transaction does not contain announced UTXO encrypted to own receiving address. Announced UTXO was: {:#?}", au.utxo);
                    false
                }
            })
    }

    /// Scan the given list of addition records for items that match with list
    /// of expected incoming UTXOs, and returns expected UTXOs that are present.
    ///
    /// note: this algorithm is o(n) + o(m) where:
    ///   n = number of ExpectedUtxo in database. (all-time)
    ///   m = number of transaction outputs.
    ///
    /// see https://github.com/Neptune-Crypto/neptune-core/pull/175#issuecomment-2302511025
    ///
    /// Returns an iterator of [AnnouncedUtxo]. (addition record, UTXO, sender randomness, receiver_preimage)
    pub async fn scan_addition_records_for_expected_utxos<'a>(
        &'a self,
        addition_records: &'a [AdditionRecord],
    ) -> impl Iterator<Item = AnnouncedUtxo> + 'a {
        let expected_utxos = self.wallet_db.expected_utxos().get_all().await;
        let eu_map: HashMap<_, _> = expected_utxos
            .into_iter()
            .map(|eu| (eu.addition_record, eu))
            .collect();

        addition_records
            .iter()
            .filter_map(move |a| eu_map.get(a).map(|eu| eu.into()))
    }

    /// Delete all ExpectedUtxo that exceed a certain age
    ///
    /// note: It is questionable if this method should ever be called
    ///       as presently implemented.
    ///
    /// issues:
    ///   1. expiration does not consider if utxo has been
    ///      claimed by wallet or not.
    ///   2. expiration thresholds are based on time, not
    ///      # of blocks.
    ///   3. what if a deep re-org occurs after ExpectedUtxo
    ///      have been expired?  possible loss of funds.
    ///
    /// Fundamentally, any time we remove an ExpectedUtxo we risk a possible
    /// loss of funds in the future.
    ///
    /// for now, it may be best to simply leave all ExpectedUtxo in the wallet
    /// database forever.  This is the safest way to prevent a possible loss of
    /// funds.
    ///
    /// note: DbtVec does not have a remove().
    ///       So it is implemented by clearing all ExpectedUtxo from DB and
    ///       adding back those that are not stale.
    pub async fn prune_stale_expected_utxos(&mut self) {
        // prune un-received ExpectedUtxo after 28 days in secs
        const UNRECEIVED_UTXO_SECS: u64 = 28 * 24 * 60 * 60;

        // prune received ExpectedUtxo after 3 days in secs.
        const RECEIVED_UTXO_SECS: u64 = 3 * 24 * 60 * 60;

        let cutoff_for_unreceived = Timestamp::now() - Timestamp::seconds(UNRECEIVED_UTXO_SECS);
        let cutoff_for_received = Timestamp::now() - Timestamp::seconds(RECEIVED_UTXO_SECS);

        let expected_utxos = self.wallet_db.expected_utxos().get_all().await;

        let keep_indexes = expected_utxos
            .iter()
            .enumerate()
            .filter(|(_, eu)| match eu.mined_in_block {
                Some((_bh, registered_timestamp)) => registered_timestamp >= cutoff_for_received,
                None => eu.notification_received >= cutoff_for_unreceived,
            })
            .map(|(idx, _)| idx);

        self.wallet_db.expected_utxos_mut().clear().await;

        for idx in keep_indexes.rev() {
            self.wallet_db
                .expected_utxos_mut()
                .push(expected_utxos[idx].clone())
                .await;
        }
    }

    // returns true if the utxo can be unlocked by one of the
    // known wallet keys.
    pub fn can_unlock(&self, utxo: &Utxo) -> bool {
        self.find_spending_key_for_utxo(utxo).is_some()
    }

    // returns Some(SpendingKey) if the utxo can be unlocked by one of the known
    // wallet keys.
    pub fn find_spending_key_for_utxo(&self, utxo: &Utxo) -> Option<SpendingKey> {
        self.get_all_known_spending_keys()
            .into_iter()
            .find(|k| k.to_address().lock_script().hash() == utxo.lock_script_hash)
    }

    /// returns all spending keys of all key types with derivation index less than current counter
    pub fn get_all_known_spending_keys(&self) -> Vec<SpendingKey> {
        KeyType::all_types()
            .into_iter()
            .flat_map(|key_type| self.get_known_spending_keys(key_type))
            .collect()
    }

    /// returns all spending keys of `key_type` with derivation index less than current counter
    pub fn get_known_spending_keys(&self, key_type: KeyType) -> Vec<SpendingKey> {
        match key_type {
            KeyType::Generation => self.get_known_generation_spending_keys(),
            KeyType::Symmetric => self.get_known_symmetric_keys(),
        }
    }

    // TODO: These spending keys should probably be derived dynamically from some
    // state in the wallet. And we should allow for other types than just generation
    // addresses.
    //
    // Probably the wallet should keep track of index of latest derived key
    // that has been requested by the user for purpose of receiving
    // funds.  We could also perform a sequential scan at startup (or import)
    // of keys that have received funds, up to some "gap".  In bitcoin/bip32
    // this gap is defined as 20 keys in a row that have never received funds.
    fn get_known_generation_spending_keys(&self) -> Vec<SpendingKey> {
        // for now we always return just the 1st key.
        vec![self.wallet_secret.nth_generation_spending_key(0).into()]
    }

    // TODO: These spending keys should probably be derived dynamically from some
    // state in the wallet. And we should allow for other types than just generation
    // addresses.
    //
    // Probably the wallet should keep track of index of latest derived key
    // that has been requested by the user for purpose of receiving
    // funds.  We could also perform a sequential scan at startup (or import)
    // of keys that have received funds, up to some "gap".  In bitcoin/bip32
    // this gap is defined as 20 keys in a row that have never received funds.
    fn get_known_symmetric_keys(&self) -> Vec<SpendingKey> {
        // for now we always return just the 1st key.
        vec![self.wallet_secret.nth_symmetric_key(0).into()]
    }

    /// Get the next unused spending key of a given type.
    ///
    /// For now, this always returns key at index 0.  In the future it will
    /// return key at present counter (for key_type), and increment the counter.
    ///
    /// Note that incrementing the counter requires &mut self.
    ///
    /// Note that incrementing the counter modifies wallet state.  It is
    /// important to write to disk afterward to avoid possible funds loss.
    pub fn next_unused_spending_key(&mut self, key_type: KeyType) -> SpendingKey {
        match key_type {
            KeyType::Generation => self.next_unused_generation_spending_key().into(),
            KeyType::Symmetric => self.next_unused_symmetric_key().into(),
        }
    }

    /// Get the next unused generation spending key.
    ///
    /// For now, this always returns key at index 0.  In the future it will
    /// return key at present counter, and increment the counter.
    ///
    /// Note that incrementing the counter modifies wallet state.  It is
    /// important to write to disk afterward to avoid possible funds loss.
    fn next_unused_generation_spending_key(&mut self) -> generation_address::GenerationSpendingKey {
        self.wallet_secret.nth_generation_spending_key(0)
    }

    /// Get the next unused symmetric key.
    ///
    /// For now, this always returns key at index 0.  In the future it will
    /// return key at present counter, and increment the counter.
    ///
    /// Note that incrementing the counter modifies wallet state.  It is
    /// important to write to disk afterward to avoid possible funds loss.
    pub fn next_unused_symmetric_key(&mut self) -> symmetric_key::SymmetricKey {
        self.wallet_secret.nth_symmetric_key(0)
    }

    /// Update wallet state with new block.
    ///
    /// Assume the given block is valid and that the wallet state is not synced
    /// with the new block yet but is synced with the previous block (if any).
    /// The previous block necessary (if it exists) to supply the
    /// mutator set accumulator and guesser fee.
    pub async fn update_wallet_state_with_new_block(
        &mut self,
        previous_mutator_set_accumulator: &MutatorSetAccumulator,
        guesser_fee_records: Vec<AdditionRecord>,
        new_block: &Block,
    ) -> Result<()> {
        /// Preprocess all own monitored UTXOs prior to processing of the block.
        ///
        /// Returns
        /// - all membership proofs that need to be maintained
        /// - all monitored UTXOs that are double-counted, i.e. the monitored
        ///   UTXOs that were already added through this block. This set will
        ///   be empty unless this block has already been processed.
        async fn preprocess_own_mutxos(
            monitored_utxos: &mut DbtVec<MonitoredUtxo>,
            new_block: &Block,
        ) -> (
            HashMap<StrongUtxoKey, (MsMembershipProof, u64)>,
            HashSet<StrongUtxoKey>,
        ) {
            // Find the membership proofs that were valid at the previous tip. They have
            // to be updated to the mutator set of the new block.
            let mut valid_membership_proofs_and_own_utxo_count: HashMap<
                StrongUtxoKey,
                (MsMembershipProof, u64),
            > = HashMap::default();
            let mut double_counted = HashSet::default();
            let stream = monitored_utxos.stream().await;
            pin_mut!(stream); // needed for iteration

            while let Some((i, monitored_utxo)) = stream.next().await {
                let utxo_digest = Hash::hash(&monitored_utxo.utxo);

                if let Some((confirmation_block, _, _)) = monitored_utxo.confirmed_in_block {
                    if confirmation_block == new_block.hash() {
                        if let Some(msmp) =
                            monitored_utxo.get_membership_proof_for_block(new_block.hash())
                        {
                            let strong_key = StrongUtxoKey::new(utxo_digest, msmp.aocl_leaf_index);
                            double_counted.insert(strong_key);
                        }
                    }
                }

                match monitored_utxo
                    .get_membership_proof_for_block(new_block.kernel.header.prev_block_digest)
                {
                    Some(ms_mp) => {
                        debug!("Found valid mp for UTXO");
                        let replacement_success = valid_membership_proofs_and_own_utxo_count
                            .insert(
                                StrongUtxoKey::new(utxo_digest, ms_mp.aocl_leaf_index),
                                (ms_mp, i),
                            );
                        assert!(
                            replacement_success.is_none(),
                            "Strong key must be unique in wallet DB"
                        );
                    }
                    None => {
                        // Was MUTXO marked as abandoned? Then this is fine. Otherwise, log a warning.
                        // TODO: If MUTXO was spent, maybe we also don't want to maintain it?
                        if monitored_utxo.abandoned_at.is_some() {
                            debug!("Monitored UTXO with digest {utxo_digest} was marked as abandoned. Skipping.");
                        } else {
                            let confirmed_in_block_info = match monitored_utxo.confirmed_in_block {
                                Some(mutxo_received_in_block) => format!(
                                    "UTXO was received at block height {}.",
                                    mutxo_received_in_block.2
                                ),
                                None => String::from("No info about when UTXO was confirmed."),
                            };
                            warn!(
                            "Unable to find valid membership proof for UTXO with digest {utxo_digest}. {confirmed_in_block_info} Current block height is {}", new_block.kernel.header.height
                        );
                        }
                    }
                }
            }

            (valid_membership_proofs_and_own_utxo_count, double_counted)
        }

        let tx_kernel = new_block.kernel.body.transaction_kernel.clone();

        let spent_inputs: Vec<(Utxo, AbsoluteIndexSet, u64)> =
            self.scan_for_spent_utxos(&tx_kernel).await;

        let onchain_received_outputs = self.scan_for_announced_utxos(&tx_kernel);

        let addition_records = [
            guesser_fee_records,
            new_block.kernel.body.transaction_kernel.outputs.clone(),
        ]
        .concat();

        let offchain_received_outputs = self
            .scan_addition_records_for_expected_utxos(&addition_records)
            .await
            .collect_vec();

        let all_received_outputs =
            onchain_received_outputs.chain(offchain_received_outputs.iter().cloned());

        let addition_record_to_utxo_info: HashMap<AdditionRecord, (Utxo, Digest, Digest)> =
            all_received_outputs
                .map(|au| {
                    (
                        au.addition_record,
                        (au.utxo, au.sender_randomness, au.receiver_preimage),
                    )
                })
                .collect();

        debug!(
            "announced outputs received: onchain: {}, offchain: {}, total: {}",
            addition_record_to_utxo_info.len() - offchain_received_outputs.len(),
            offchain_received_outputs.len(),
            addition_record_to_utxo_info.len()
        );

        // Derive the membership proofs for received UTXOs, and in
        // the process update existing membership proofs with
        // updates from this block

        let monitored_utxos = self.wallet_db.monitored_utxos_mut();
        let mut incoming_utxo_recovery_data_list = vec![];

        // return early if there are no monitored utxos and this
        // block does not affect our balance
        if spent_inputs.is_empty()
            && addition_record_to_utxo_info.is_empty()
            && monitored_utxos.is_empty().await
        {
            return Ok(());
        }

        // Get membership proofs that should be maintained, and the set of
        // UTXOs that were already added. The latter is empty if the wallet
        // never processed this block before.
        let (mut valid_membership_proofs_and_own_utxo_count, already_added) =
            preprocess_own_mutxos(monitored_utxos, new_block).await;

        // Loop over all input UTXOs, applying all addition records. In each iteration,
        // a) Update all existing MS membership proofs
        // b) Register incoming transactions and derive their membership proofs
        let mut changed_mps = vec![];
        let mut msa_state = previous_mutator_set_accumulator.clone();

        let mut removal_records = tx_kernel.inputs.clone();
        removal_records.reverse();
        let mut removal_records: Vec<&mut RemovalRecord> =
            removal_records.iter_mut().collect::<Vec<_>>();

        for addition_record in &addition_records {
            // Don't pull this declaration out of the for-loop since the hash map can grow
            // within this loop.
            let utxo_digests = valid_membership_proofs_and_own_utxo_count
                .keys()
                .map(|key| key.utxo_digest)
                .collect_vec();

            {
                let updated_mp_indices: Result<Vec<usize>, Box<dyn Error>> =
                    MsMembershipProof::batch_update_from_addition(
                        &mut valid_membership_proofs_and_own_utxo_count
                            .values_mut()
                            .map(|(mp, _index)| mp)
                            .collect_vec(),
                        &utxo_digests,
                        &msa_state,
                        addition_record,
                    );
                match updated_mp_indices {
                    Ok(mut indices_of_mutated_mps) => {
                        changed_mps.append(&mut indices_of_mutated_mps)
                    }
                    Err(_) => bail!("Failed to update membership proofs with addition record"),
                };
            }

            // Batch update removal records to keep them valid after next addition
            RemovalRecord::batch_update_from_addition(&mut removal_records, &msa_state);

            // If output UTXO belongs to us, add it to the list of monitored UTXOs and
            // add its membership proof to the list of managed membership proofs.
            if addition_record_to_utxo_info.contains_key(addition_record) {
                let utxo = addition_record_to_utxo_info[addition_record].0.clone();
                let sender_randomness = addition_record_to_utxo_info[addition_record].1;
                let receiver_preimage = addition_record_to_utxo_info[addition_record].2;
                info!(
                    "Received UTXO in block {}, height {}: value = {}",
                    new_block.hash(),
                    new_block.kernel.header.height,
                    utxo.coins
                        .iter()
                        .filter(|coin| coin.type_script_hash == NativeCurrency.hash())
                        .map(|coin| *NeptuneCoins::decode(&coin.state)
                            .expect("Failed to decode coin state as amount"))
                        .sum::<NeptuneCoins>(),
                );
                let utxo_digest = Hash::hash(&utxo);
                let new_own_membership_proof =
                    msa_state.prove(utxo_digest, sender_randomness, receiver_preimage);

                // Add the data required to restore the UTXOs membership proof from public
                // data to the secret's file.
                let utxo_ms_recovery_data = IncomingUtxoRecoveryData {
                    utxo: utxo.clone(),
                    sender_randomness,
                    receiver_preimage,
                    aocl_index: new_own_membership_proof.aocl_leaf_index,
                };
                incoming_utxo_recovery_data_list.push(utxo_ms_recovery_data);

                // Add the new UTXO to the list of monitored UTXOs
                let mut mutxo = MonitoredUtxo::new(utxo, self.number_of_mps_per_utxo);
                mutxo.confirmed_in_block = Some((
                    new_block.hash(),
                    new_block.kernel.header.timestamp,
                    new_block.kernel.header.height,
                ));

                let strong_key =
                    StrongUtxoKey::new(utxo_digest, new_own_membership_proof.aocl_leaf_index);
                if already_added.contains(&strong_key) {
                    debug!("Repeated monitored UTXO. Not adding new entry to monitored UTXOs");
                } else {
                    let mutxos_len = monitored_utxos.len().await;
                    valid_membership_proofs_and_own_utxo_count
                        .insert(strong_key, (new_own_membership_proof, mutxos_len));
                    monitored_utxos.push(mutxo).await;
                }
            }

            // Update mutator set to bring it to the correct state for the next call to batch-update
            msa_state.add(addition_record);
        }

        // sanity check
        {
            let stream = monitored_utxos.stream_values().await;
            pin_mut!(stream); // needed for iteration

            let mutxo_with_valid_mps = stream
                .filter(|mutxo| {
                    futures::future::ready(
                        mutxo.is_synced_to(new_block.kernel.header.prev_block_digest)
                            || mutxo.blockhash_to_membership_proof.is_empty(),
                    )
                })
                .count()
                .await;

            assert_eq!(
                mutxo_with_valid_mps,
                valid_membership_proofs_and_own_utxo_count.len(),
                "Monitored UTXO count must match number of managed membership proofs"
            );
        }

        // apply all removal records
        debug!("Block has {} removal records", removal_records.len());
        debug!(
            "Transaction has {} inputs",
            new_block.kernel.body.transaction_kernel.inputs.len()
        );
        let mut block_tx_input_count: usize = 0;
        while let Some(removal_record) = removal_records.pop() {
            let res = MsMembershipProof::batch_update_from_remove(
                &mut valid_membership_proofs_and_own_utxo_count
                    .values_mut()
                    .map(|(mp, _index)| mp)
                    .collect_vec(),
                removal_record,
            );
            match res {
                Ok(mut indices_of_mutated_mps) => changed_mps.append(&mut indices_of_mutated_mps),
                Err(_) => bail!("Failed to update membership proofs with removal record"),
            };

            // Batch update removal records to keep them valid after next removal
            RemovalRecord::batch_update_from_remove(&mut removal_records, removal_record);

            // TODO: We mark membership proofs as spent, so they can be deleted. But
            // how do we ensure that we can recover them in case of a fork? For now we maintain
            // them even if the are spent, and then, later, we can add logic to remove these
            // membership proofs of spent UTXOs once they have been spent for M blocks.
            match spent_inputs
                .iter()
                .find(|(_, abs_i, _mutxo_list_index)| *abs_i == removal_record.absolute_indices)
            {
                None => (),
                Some((_spent_utxo, _abs_i, mutxo_list_index)) => {
                    debug!(
                        "Discovered own input at input {}, marking UTXO as spent.",
                        block_tx_input_count
                    );

                    let mut spent_mutxo = monitored_utxos.get(*mutxo_list_index).await;
                    spent_mutxo.spent_in_block = Some((
                        new_block.hash(),
                        new_block.kernel.header.timestamp,
                        new_block.kernel.header.height,
                    ));
                    monitored_utxos.set(*mutxo_list_index, spent_mutxo).await;
                }
            }

            msa_state.remove(removal_record);
            block_tx_input_count += 1;
        }

        // Sanity check that `msa_state` agrees with the mutator set from the applied block
        assert_eq!(
            new_block.kernel.body.mutator_set_accumulator.clone().hash(),
            msa_state.hash(),
            "\n\nMutator set in applied block:\n{}\n\nmust agree with that in wallet handler:\n{}\n\n",
            new_block.kernel.body.mutator_set_accumulator.clone().hash(),
            msa_state.hash(),
        );

        changed_mps.sort();
        changed_mps.dedup();
        debug!("Number of mutated membership proofs: {}", changed_mps.len());

        let num_unspent_utxos = {
            let stream = monitored_utxos.stream_values().await;
            pin_mut!(stream); // needed for iteration

            stream
                .filter(|m| futures::future::ready(m.spent_in_block.is_none()))
                .count()
                .await
        };

        debug!("Number of unspent UTXOs: {}", num_unspent_utxos);

        for (&strong_utxo_key, (updated_ms_mp, own_utxo_index)) in
            valid_membership_proofs_and_own_utxo_count.iter()
        {
            let StrongUtxoKey { utxo_digest, .. } = strong_utxo_key;
            let mut monitored_utxo = monitored_utxos.get(*own_utxo_index).await;
            monitored_utxo.add_membership_proof_for_tip(new_block.hash(), updated_ms_mp.to_owned());

            // Sanity check that membership proofs of non-spent transactions are still valid
            assert!(
                monitored_utxo.spent_in_block.is_some()
                    || msa_state.verify(utxo_digest, updated_ms_mp)
            );

            monitored_utxos.set(*own_utxo_index, monitored_utxo).await;

            // TODO: What if a newly added transaction replaces a transaction that was in another fork?
            // How do we ensure that this transaction is not counted twice?
            // One option is to only count UTXOs that are synced as valid.
            // Another option is to attempt to mark those abandoned monitored UTXOs as reorganized.
        }

        // write these to disk.
        for item in incoming_utxo_recovery_data_list.into_iter() {
            self.store_utxo_ms_recovery_data(item).await?;
        }

        // Mark all expected UTXOs that were received in this block as received
        let updates = self
            .wallet_db
            .expected_utxos()
            .get_all()
            .await
            .into_iter()
            .enumerate()
            .filter(|(_, eu)| {
                offchain_received_outputs
                    .iter()
                    .any(|au| au.addition_record == eu.addition_record)
            })
            .map(|(idx, mut eu)| {
                eu.mined_in_block = Some((new_block.hash(), new_block.kernel.header.timestamp));
                (idx as Index, eu)
            });
        self.wallet_db.expected_utxos_mut().set_many(updates).await;

        self.wallet_db.set_sync_label(new_block.hash()).await;
        self.wallet_db.persist().await;

        Ok(())
    }

    pub async fn is_synced_to(&self, tip_hash: Digest) -> bool {
        let db_sync_digest = self.wallet_db.get_sync_label().await;
        if db_sync_digest != tip_hash {
            return false;
        }
        let monitored_utxos = self.wallet_db.monitored_utxos();

        // We assume that the membership proof can only be stored
        // if it is valid for the given block hash, so there is
        // no need to test validity here.
        let stream = monitored_utxos.stream_values().await;
        pin_mut!(stream); // needed for iteration

        stream
            .all(|m| futures::future::ready(m.get_membership_proof_for_block(tip_hash).is_some()))
            .await
    }

    pub async fn get_wallet_status_from_lock(&self, tip_digest: Digest) -> WalletStatus {
        let monitored_utxos = self.wallet_db.monitored_utxos();
        let mut synced_unspent = vec![];
        let mut unsynced_unspent = vec![];
        let mut synced_spent = vec![];
        let mut unsynced_spent = vec![];

        let stream = monitored_utxos.stream().await;
        pin_mut!(stream); // needed for iteration

        while let Some((_i, mutxo)) = stream.next().await {
            // for (_i, mutxo) in monitored_utxos.iter() {
            let utxo = mutxo.utxo.clone();
            let spent = mutxo.spent_in_block.is_some();
            if let Some(mp) = mutxo.get_membership_proof_for_block(tip_digest) {
                if spent {
                    synced_spent.push(WalletStatusElement::new(mp.aocl_leaf_index, utxo));
                } else {
                    synced_unspent.push((
                        WalletStatusElement::new(mp.aocl_leaf_index, utxo),
                        mp.clone(),
                    ));
                }
            } else {
                let any_mp = &mutxo.blockhash_to_membership_proof.iter().next().unwrap().1;
                if spent {
                    unsynced_spent.push(WalletStatusElement::new(any_mp.aocl_leaf_index, utxo));
                } else {
                    unsynced_unspent.push(WalletStatusElement::new(any_mp.aocl_leaf_index, utxo));
                }
            }
        }

        WalletStatus {
            synced_unspent,
            unsynced_unspent,
            synced_spent,
            unsynced_spent,
        }
    }

    /// Allocate sufficient UTXOs to generate a transaction. Requested amount
    /// must include fees that are paid in the transaction.
    pub(crate) async fn allocate_sufficient_input_funds(
        &self,
        total_spend: NeptuneCoins,
        tip_digest: Digest,
        timestamp: Timestamp,
    ) -> Result<Vec<UnlockedUtxo>> {
        // We only attempt to generate a transaction using those UTXOs that have up-to-date
        // membership proofs.
        let wallet_status = self.get_wallet_status_from_lock(tip_digest).await;

        // First check that we have enough. Otherwise return an error.
        if wallet_status.synced_unspent_available_amount(timestamp) < total_spend {
            bail!(
                "Insufficient synced amount to create transaction. Requested: {}, Total synced UTXOs: {}. Total synced amount: {}. Synced unspent available amount: {}. Synced unspent timelocked amount: {}. Total unsynced UTXOs: {}. Unsynced unspent amount: {}. Block is: {}",
                total_spend,
                wallet_status.synced_unspent.len(),
                wallet_status.synced_unspent.iter().map(|(wse, _msmp)| wse.utxo.get_native_currency_amount()).sum::<NeptuneCoins>(),
                wallet_status.synced_unspent_available_amount(timestamp),
                wallet_status.synced_unspent_timelocked_amount(timestamp),
                wallet_status.unsynced_unspent.len(),
                wallet_status.unsynced_unspent_amount(),
                tip_digest);
        }

        let mut input_funds = vec![];
        let mut allocated_amount = NeptuneCoins::zero();
        for (wallet_status_element, membership_proof) in wallet_status.synced_unspent.iter() {
            // Don't attempt to use UTXOs that are still timelocked.
            if !wallet_status_element.utxo.can_spend_at(timestamp) {
                continue;
            }

            // find spending key for this utxo.
            let spending_key = match self.find_spending_key_for_utxo(&wallet_status_element.utxo) {
                Some(k) => k,
                None => {
                    warn!(
                        "spending key not found for utxo: {:?}",
                        wallet_status_element.utxo
                    );
                    continue;
                }
            };

            input_funds.push(UnlockedUtxo::unlock(
                wallet_status_element.utxo.clone(),
                spending_key,
                membership_proof.clone(),
            ));
            allocated_amount =
                allocated_amount + wallet_status_element.utxo.get_native_currency_amount();

            // Don't allocate more than needed
            if allocated_amount >= total_spend {
                break;
            }
        }

        Ok(input_funds)
    }

    pub async fn get_all_own_coins_with_possible_timelocks(&self) -> Vec<CoinWithPossibleTimeLock> {
        let monitored_utxos = self.wallet_db.monitored_utxos();
        let mut own_coins = vec![];

        let stream = monitored_utxos.stream_values().await;
        pin_mut!(stream); // needed for iteration

        while let Some(mutxo) = stream.next().await {
            if mutxo.spent_in_block.is_some()
                || mutxo.abandoned_at.is_some()
                || mutxo.get_latest_membership_proof_entry().is_none()
                || mutxo.confirmed_in_block.is_none()
            {
                continue;
            }
            let coin = CoinWithPossibleTimeLock {
                amount: mutxo.utxo.get_native_currency_amount(),
                confirmed: mutxo.confirmed_in_block.unwrap().1,
                release_date: mutxo.utxo.release_date(),
            };
            own_coins.push(coin);
        }
        own_coins
    }
}

#[cfg(test)]
mod tests {
    use num_traits::One;
    use rand::thread_rng;
    use rand::Rng;
    use tracing_test::traced_test;

    use super::*;
    use crate::config_models::network::Network;
    use crate::models::state::wallet::expected_utxo::ExpectedUtxo;
    use crate::tests::shared::make_mock_block;
    use crate::tests::shared::mock_genesis_global_state;
    use crate::tests::shared::mock_genesis_wallet_state;

    #[tokio::test]
    #[traced_test]
    async fn does_not_make_tx_with_timelocked_utxos() {
        // Ensure that timelocked UTXOs are not used when selecting input-UTXOs
        // to a transaction.
        // This test is a regression test for issue:
        // <https://github.com/Neptune-Crypto/neptune-core/issues/207>.

        let network = Network::Main;
        let mut alice_global_lock =
            mock_genesis_global_state(network, 0, WalletSecret::devnet_wallet()).await;
        let alice_vm_job_queue = alice_global_lock.vm_job_queue().clone();

        let mut alice = alice_global_lock.global_state_lock.lock_guard_mut().await;
        let launch_timestamp = alice.chain.light_state().header().timestamp;
        let released_timestamp = launch_timestamp + Timestamp::months(12);
        let genesis = alice.chain.light_state();
        let genesis_digest = genesis.hash();
        let alice_ws_genesis = alice
            .wallet_state
            .get_wallet_status_from_lock(genesis_digest)
            .await;

        // First, check that error is returned, when available balance is not
        // there, as it is timelocked.
        let one_coin = NeptuneCoins::new(1);
        assert!(alice_ws_genesis
            .synced_unspent_available_amount(launch_timestamp)
            .is_zero());
        assert!(!alice_ws_genesis
            .synced_unspent_available_amount(released_timestamp)
            .is_zero());
        assert!(
            alice
                .wallet_state
                .allocate_sufficient_input_funds(one_coin, genesis_digest, launch_timestamp)
                .await
                .is_err(),
            "Disallow allocation of timelocked UTXOs"
        );
        assert!(
            alice
                .wallet_state
                .allocate_sufficient_input_funds(one_coin, genesis_digest, released_timestamp)
                .await
                .is_ok(),
            "Allow allocation when timelock is expired"
        );

        // Then check that the timelocked UTXO (from the premine) is not
        // selected even when the necessary balance is there through other UTXOs
        // that are *not* timelocked.
        let block_1_timestamp = launch_timestamp + Timestamp::minutes(2);
        let alice_key = alice
            .wallet_state
            .wallet_secret
            .nth_generation_spending_key_for_tests(0);
        let alice_address = alice_key.to_address();
        let (block1, cb_utxo, cb_sender_randomness) = make_mock_block(
            genesis,
            Some(block_1_timestamp),
            alice_address,
            Default::default(),
        );
        alice
            .set_new_self_mined_tip(
                block1.clone(),
                vec![ExpectedUtxo::new(
                    cb_utxo,
                    cb_sender_randomness,
                    alice_key.privacy_preimage,
<<<<<<< HEAD
                    UtxoNotifier::OwnMinerComposeBlock,
                )],
                &alice_proving_lock,
=======
                    UtxoNotifier::OwnMiner,
                ),
                &alice_vm_job_queue,
>>>>>>> 85ebb168
            )
            .await
            .unwrap();

        let input_utxos = alice
            .wallet_state
            .allocate_sufficient_input_funds(one_coin, block1.hash(), block_1_timestamp)
            .await
            .unwrap();

        assert!(
            input_utxos
                .iter()
                .all(|unlocker| unlocker.utxo.can_spend_at(block_1_timestamp)),
            "All allocated UTXOs must be spendable now"
        );
    }

    #[tokio::test]
    #[traced_test]
    async fn wallet_state_prune_abandoned_mutxos() {
        // Get genesis block. Verify wallet is empty
        // Add two blocks to state containing no UTXOs for own wallet
        // Add a UTXO (e.g. coinbase) in block 3a (height = 3)
        // Verify that this UTXO was recognized
        // Fork chain with new block of height 3: 3b
        // Run the pruner
        // Verify that MUTXO is *not* marked as abandoned
        // Add 8 blocks
        // Verify that MUTXO is *not* marked as abandoned
        // Add 1 block
        // Verify that MUTXO is *not* marked as abandoned
        // Prune
        // Verify that MUTXO *is* marked as abandoned

        let mut rng = thread_rng();
        let network = Network::RegTest;
        let bob_wallet_secret = WalletSecret::new_random();
        let bob_spending_key = bob_wallet_secret.nth_generation_spending_key_for_tests(0);
        let mut bob_global_lock = mock_genesis_global_state(network, 0, bob_wallet_secret).await;
        let bob_vm_job_queue = bob_global_lock.vm_job_queue().clone();
        let mut bob = bob_global_lock.lock_guard_mut().await;
        let genesis_block = Block::genesis_block(network);
        let monitored_utxos_count_init = bob.wallet_state.wallet_db.monitored_utxos().len().await;
        assert!(
            monitored_utxos_count_init.is_zero(),
            "Monitored UTXO list must be empty at init"
        );
        assert!(
            bob.get_latest_balance_height().await.is_none(),
            "Latest balance height must be None at init"
        );

        // Add two blocks with no UTXOs for us
        let alice_address = WalletSecret::new_random()
            .nth_generation_spending_key_for_tests(0)
            .to_address();
        let mut latest_block = genesis_block;
        for _ in 1..=2 {
            let (new_block, _new_block_coinbase_utxo, _new_block_coinbase_sender_randomness) =
                make_mock_block(&latest_block, None, alice_address, rng.gen());
            bob.wallet_state
                .update_wallet_state_with_new_block(
                    &latest_block.body().mutator_set_accumulator,
                    latest_block.guesser_fee_addition_records(),
                    &new_block,
                )
                .await
                .unwrap();
            bob.chain
                .archival_state_mut()
                .write_block_as_tip(&new_block)
                .await
                .unwrap();
            bob.chain.light_state_mut().set_block(new_block.clone());

            latest_block = new_block;
        }
        assert!(
            bob.wallet_state
                .wallet_db
                .monitored_utxos()
                .len()
                .await
                .is_zero(),
            "Monitored UTXO list must be empty at height 2"
        );
        assert!(
            bob.get_latest_balance_height().await.is_none(),
            "Latest balance height must be None at height 2"
        );

        // Add block 3a with a coinbase UTXO for us
        let own_recipient_address = bob_spending_key.to_address();
        let (block_3a, block_3a_coinbase_utxo, block_3a_coinbase_sender_randomness) =
            make_mock_block(
                &latest_block.clone(),
                None,
                own_recipient_address,
                rng.gen(),
            );
        bob.set_new_self_mined_tip(
            block_3a,
            vec![ExpectedUtxo::new(
                block_3a_coinbase_utxo,
                block_3a_coinbase_sender_randomness,
                bob_spending_key.privacy_preimage,
<<<<<<< HEAD
                UtxoNotifier::OwnMinerComposeBlock,
            )],
            &bob_proving_lock,
=======
                UtxoNotifier::OwnMiner,
            ),
            &bob_vm_job_queue,
>>>>>>> 85ebb168
        )
        .await
        .unwrap();

        assert!(
            bob.wallet_state
                .wallet_db
                .monitored_utxos()
                .len()
                .await
                .is_one(),
            "Monitored UTXO list must have length 1 at block 3a"
        );
        assert!(
            bob.wallet_state
                .wallet_db
                .monitored_utxos()
                .get(0)
                .await
                .abandoned_at
                .is_none(),
            "MUTXO may not be marked as abandoned at block 3a"
        );
        assert_eq!(
            Some(3.into()),
            bob.get_latest_balance_height().await,
            "Latest balance height 3 at block 3a"
        );

        // Fork the blockchain with 3b, with no coinbase for us
        let (block_3b, _block_3b_coinbase_utxo, _block_3b_coinbase_sender_randomness) =
            make_mock_block(&latest_block, None, alice_address, rng.gen());
        bob.set_new_tip(block_3b.clone(), &bob_vm_job_queue)
            .await
            .unwrap();

        assert!(
            bob
                .wallet_state
                .wallet_db
                .monitored_utxos()

                .get(0).await
                .abandoned_at
                .is_none(),
            "MUTXO may not be marked as abandoned at block 3b, as the abandoned chain is not yet old enough and has not been pruned"
        );
        assert!(
            bob.get_latest_balance_height().await.is_none(),
            "Latest balance height must be None at block 3b"
        );
        let prune_count_3b = bob.prune_abandoned_monitored_utxos(10).await.unwrap();
        assert!(prune_count_3b.is_zero());

        // Mine nine blocks on top of 3b, update states
        latest_block = block_3b;
        for _ in 4..=11 {
            let (new_block, _new_block_coinbase_utxo, _new_block_coinbase_sender_randomness) =
                make_mock_block(&latest_block, None, alice_address, rng.gen());
            bob.set_new_tip(new_block.clone(), &bob_vm_job_queue)
                .await
                .unwrap();

            latest_block = new_block;
        }

        let prune_count_11 = bob.prune_abandoned_monitored_utxos(10).await.unwrap();
        assert!(prune_count_11.is_zero());
        assert!(
            bob.wallet_state
                .wallet_db
                .monitored_utxos()
                .get(0)
                .await
                .abandoned_at
                .is_none(),
            "MUTXO must not be abandoned at height 11"
        );
        assert!(
            bob.get_latest_balance_height().await.is_none(),
            "Latest balance height must be None at height 11"
        );

        // Mine *one* more block. Verify that MUTXO is pruned
        let (block_12, _, _) = make_mock_block(&latest_block, None, alice_address, rng.gen());
        bob.set_new_tip(block_12.clone(), &bob_vm_job_queue)
            .await
            .unwrap();

        assert!(
            bob.wallet_state
                .wallet_db
                .monitored_utxos()
                .get(0)
                .await
                .abandoned_at
                .is_none(),
            "MUTXO must *not* be marked as abandoned at height 12, prior to pruning"
        );
        let prune_count_12 = bob.prune_abandoned_monitored_utxos(10).await.unwrap();
        assert!(prune_count_12.is_one());
        assert_eq!(
            (
                block_12.hash(),
                block_12.kernel.header.timestamp,
                12u64.into()
            ),
            bob.wallet_state
                .wallet_db
                .monitored_utxos()
                .get(0)
                .await
                .abandoned_at
                .unwrap(),
            "MUTXO must be marked as abandoned at height 12, after pruning"
        );
        assert!(
            bob.get_latest_balance_height().await.is_none(),
            "Latest balance height must be None at height 12"
        );
    }

    #[traced_test]
    #[tokio::test]
    async fn mock_wallet_state_is_synchronized_to_genesis_block() {
        let network = Network::RegTest;
        let wallet = WalletSecret::devnet_wallet();
        let genesis_block = Block::genesis_block(network);

        let wallet_state = mock_genesis_wallet_state(wallet, network).await;

        // are we synchronized to the genesis block?
        assert_eq!(
            wallet_state.wallet_db.get_sync_label().await,
            genesis_block.hash()
        );

        // Do we have valid membership proofs for all UTXOs received in the genesis block?
        let monitored_utxos = wallet_state.wallet_db.monitored_utxos();
        let num_monitored_utxos = monitored_utxos.len().await;
        assert!(num_monitored_utxos > 0);
        for i in 0..num_monitored_utxos {
            let monitored_utxo: MonitoredUtxo = monitored_utxos.get(i).await;
            if let Some((digest, _duration, _height)) = monitored_utxo.confirmed_in_block {
                assert_eq!(digest, genesis_block.hash());
            } else {
                panic!();
            }
            let utxo = monitored_utxo.utxo;
            let ms_membership_proof = monitored_utxo
                .blockhash_to_membership_proof
                .iter()
                .find(|(bh, _mp)| *bh == genesis_block.hash())
                .unwrap()
                .1
                .clone();
            assert!(genesis_block
                .body()
                .mutator_set_accumulator
                .verify(Hash::hash(&utxo), &ms_membership_proof));
        }
    }

    mod wallet_balance {
        use generation_address::GenerationReceivingAddress;
        use rand::rngs::StdRng;
        use rand::SeedableRng;

        use super::*;
        use crate::job_queue::triton_vm::TritonVmJobQueue;
        use crate::models::blockchain::transaction::transaction_output::UtxoNotificationMedium;
        use crate::models::state::tx_proving_capability::TxProvingCapability;
        use crate::models::state::wallet::address::ReceivingAddress;
        use crate::tests::shared::mine_block_to_wallet_invalid_block_proof;

        /// basic test for confirmed and unconfirmed balance.
        ///
        /// This test:
        ///  1. mines a block to self worth 100
        ///  2. sends 5 to a 3rd party, and 95 change back to self.
        ///  3. verifies that confirmed balance is 100
        ///  4. verifies that unconfirmed balance is 95
        ///  5. empties the mempool (removing our unconfirmed tx)
        ///  6. verifies that unconfirmed balance is 100
        #[traced_test]
        #[tokio::test]
        async fn confirmed_and_unconfirmed_balance() -> Result<()> {
            let network = Network::Main;
            let mut rng = StdRng::seed_from_u64(664505904);
            let mut global_state_lock =
                mock_genesis_global_state(network, 0, WalletSecret::new_pseudorandom(rng.gen()))
                    .await;
            let change_key = global_state_lock
                .lock_guard_mut()
                .await
                .wallet_state
                .next_unused_spending_key(KeyType::Generation);

            let coinbase_amt = NeptuneCoins::new(100);
            let send_amt = NeptuneCoins::new(5);

            let timestamp = Block::genesis_block(network).header().timestamp + Timestamp::hours(1);

            // mine a block to our wallet.  we should have 100 coins after.
            let tip_digest =
                mine_block_to_wallet_invalid_block_proof(&mut global_state_lock, timestamp)
                    .await?
                    .hash();

            let tx = {
                // verify that confirmed and unconfirmed balance are both 100.
                let gs = global_state_lock.lock_guard().await;
                assert_eq!(
                    gs.wallet_state
                        .confirmed_balance(tip_digest, timestamp)
                        .await,
                    coinbase_amt
                );
                assert_eq!(
                    gs.wallet_state
                        .unconfirmed_balance(tip_digest, timestamp)
                        .await,
                    coinbase_amt
                );

                // generate an output that our wallet cannot claim.
                let outputs = vec![(
                    ReceivingAddress::from(GenerationReceivingAddress::derive_from_seed(rng.gen())),
                    send_amt,
                )];

                let tx_outputs = gs.generate_tx_outputs(outputs, UtxoNotificationMedium::OnChain);

                let (tx, _change_output) = gs
                    .create_transaction_with_prover_capability(
                        tx_outputs,
                        change_key,
                        UtxoNotificationMedium::OnChain,
                        NeptuneCoins::zero(),
                        timestamp,
                        TxProvingCapability::SingleProof,
                        &TritonVmJobQueue::dummy(),
                    )
                    .await?;
                tx
            };

            // add the tx to the mempool.
            // note that the wallet should be notified of these changes.
            global_state_lock
                .lock_guard_mut()
                .await
                .mempool_insert(tx)
                .await;

            {
                // verify that confirmed balance is still 100
                let gs = global_state_lock.lock_guard().await;
                assert_eq!(
                    gs.wallet_state
                        .confirmed_balance(tip_digest, timestamp)
                        .await,
                    coinbase_amt
                );
                // verify that unconfirmed balance is now 95.
                assert_eq!(
                    gs.wallet_state
                        .unconfirmed_balance(tip_digest, timestamp)
                        .await,
                    coinbase_amt.checked_sub(&send_amt).unwrap()
                );
            }

            // clear the mempool, which drops our unconfirmed tx.
            global_state_lock
                .lock_guard_mut()
                .await
                .mempool_clear()
                .await;

            // verify that wallet's unconfirmed balance is 100 again.
            assert_eq!(
                global_state_lock
                    .lock_guard()
                    .await
                    .wallet_state
                    .unconfirmed_balance(tip_digest, timestamp)
                    .await,
                coinbase_amt
            );

            Ok(())
        }
    }

    mod expected_utxos {
        use super::*;
        use crate::models::blockchain::transaction::lock_script::LockScript;
        use crate::tests::shared::make_mock_transaction;
        use crate::util_types::mutator_set::commit;

        #[traced_test]
        #[tokio::test]
        async fn insert_and_scan() {
            let mut wallet =
                mock_genesis_wallet_state(WalletSecret::new_random(), Network::RegTest).await;

            assert!(wallet.wallet_db.expected_utxos().is_empty().await);
            assert!(wallet.wallet_db.expected_utxos().len().await.is_zero());

            let mock_utxo =
                Utxo::new_native_currency(LockScript::anyone_can_spend(), NeptuneCoins::new(10));

            let sender_randomness: Digest = rand::random();
            let receiver_preimage: Digest = rand::random();
            let expected_addition_record = commit(
                Hash::hash(&mock_utxo),
                sender_randomness,
                receiver_preimage.hash(),
            );
            wallet
                .add_expected_utxo(ExpectedUtxo::new(
                    mock_utxo.clone(),
                    sender_randomness,
                    receiver_preimage,
                    UtxoNotifier::Myself,
                ))
                .await;
            assert!(!wallet.wallet_db.expected_utxos().is_empty().await);
            assert_eq!(1, wallet.wallet_db.expected_utxos().len().await);

            let mock_tx_containing_expected_utxo =
                make_mock_transaction(vec![], vec![expected_addition_record]);

            let ret_with_tx_containing_utxo = wallet
                .scan_addition_records_for_expected_utxos(
                    &mock_tx_containing_expected_utxo.kernel.outputs,
                )
                .await
                .collect_vec();
            assert_eq!(1, ret_with_tx_containing_utxo.len());

            // Call scan but with another input. Verify that it returns the empty list
            let another_addition_record = commit(
                Hash::hash(&mock_utxo),
                rand::random(),
                receiver_preimage.hash(),
            );
            let tx_without_utxo = make_mock_transaction(vec![], vec![another_addition_record]);
            let ret_with_tx_without_utxo = wallet
                .scan_addition_records_for_expected_utxos(&tx_without_utxo.kernel.outputs)
                .await
                .collect_vec();
            assert!(ret_with_tx_without_utxo.is_empty());
        }

        #[traced_test]
        #[tokio::test]
        async fn prune_stale() {
            let mut wallet =
                mock_genesis_wallet_state(WalletSecret::new_random(), Network::RegTest).await;

            let mock_utxo =
                Utxo::new_native_currency(LockScript::anyone_can_spend(), NeptuneCoins::new(14));

            // Add a UTXO notification
            let mut addition_records = vec![];
            let ar = wallet
                .add_expected_utxo(ExpectedUtxo::new(
                    mock_utxo.clone(),
                    rand::random(),
                    rand::random(),
                    UtxoNotifier::Myself,
                ))
                .await;
            addition_records.push(ar);

            // Add three more
            for _ in 0..3 {
                let ar_new = wallet
                    .add_expected_utxo(ExpectedUtxo::new(
                        mock_utxo.clone(),
                        rand::random(),
                        rand::random(),
                        UtxoNotifier::Myself,
                    ))
                    .await;
                addition_records.push(ar_new);
            }

            // Test with a UTXO that was received
            // Manipulate the time this entry was inserted
            let two_weeks_as_sec = 60 * 60 * 24 * 7 * 2;
            let eu_idx = 0;
            let mut eu = wallet.wallet_db.expected_utxos().get(eu_idx).await;

            // modify mined_in_block field.
            eu.mined_in_block = Some((
                Digest::default(),
                Timestamp::now() - Timestamp::seconds(two_weeks_as_sec),
            ));

            // update db
            wallet.wallet_db.expected_utxos_mut().set(eu_idx, eu).await;

            assert_eq!(4, wallet.wallet_db.expected_utxos().len().await);
            wallet.prune_stale_expected_utxos().await;
            assert_eq!(3, wallet.wallet_db.expected_utxos().len().await);
        }

        /// demonstrates/tests that if wallet-db is not persisted after an
        /// ExpectedUtxo is added, then the ExpectedUtxo will not exist after
        /// wallet is dropped from RAM and re-created from disk.
        ///
        /// This is a regression test for issue #172.
        ///
        /// https://github.com/Neptune-Crypto/neptune-core/issues/172
        #[traced_test]
        #[tokio::test]
        #[allow(clippy::needless_return)]
        async fn persisted_exists_after_wallet_restored() {
            worker::restore_wallet(true).await
        }

        /// demonstrates/tests that if wallet-db is not persisted after an
        /// ExpectedUtxo is added, then the ExpectedUtxo will not exist after
        /// wallet is dropped from RAM and re-created from disk.
        #[traced_test]
        #[tokio::test]
        #[allow(clippy::needless_return)]
        async fn unpersisted_gone_after_wallet_restored() {
            worker::restore_wallet(false).await
        }

        mod worker {
            use super::*;
            use crate::tests::shared::mock_genesis_wallet_state_with_data_dir;
            use crate::tests::shared::unit_test_data_directory;

            /// implements a test with 2 variations via `persist` param.
            ///
            /// The basic test is to add an ExpectedUtxo to a wallet, drop and
            /// re-create the wallet, and then check if the ExpectedUtxo still
            /// exists.
            ///
            /// Variations:
            ///   persist = true:
            ///    the wallet db is persisted to disk after the ExpectedUtxo
            ///    is added. asserts that the restored wallet has 1 ExpectedUtxo.
            ///
            ///   persist = false:
            ///    the wallet db is NOT persisted to disk after the ExpectedUtxo
            ///    is added. asserts that the restored wallet has 0 ExpectedUtxo.
            pub(super) async fn restore_wallet(persist: bool) {
                let network = Network::RegTest;
                let wallet_secret = WalletSecret::new_random();
                let data_dir = unit_test_data_directory(network).unwrap();

                // create initial wallet in a new directory
                let mut wallet = mock_genesis_wallet_state_with_data_dir(
                    wallet_secret.clone(),
                    network,
                    &data_dir,
                )
                .await;

                let mock_utxo = Utxo::new_native_currency(
                    LockScript::anyone_can_spend(),
                    NeptuneCoins::new(14),
                );

                assert!(wallet.wallet_db.expected_utxos().is_empty().await);

                // Add an ExpectedUtxo to the wallet.
                wallet
                    .add_expected_utxo(ExpectedUtxo::new(
                        mock_utxo.clone(),
                        rand::random(),
                        rand::random(),
                        UtxoNotifier::Myself,
                    ))
                    .await;

                assert_eq!(1, wallet.wallet_db.expected_utxos().len().await);

                // persist wallet-db to disk, if testing that case.
                if persist {
                    wallet.wallet_db.persist().await;
                }

                // drop wallet state.  this simulates the node being stopped,
                // crashing, power outage, etc.
                drop(wallet);

                // re-create wallet state from same seed and same directory
                let restored_wallet =
                    mock_genesis_wallet_state_with_data_dir(wallet_secret, network, &data_dir)
                        .await;

                // if wallet state was persisted to DB then we should have
                // 1 (restored) ExpectedUtxo, else 0.
                let expect = if persist { 1 } else { 0 };
                assert_eq!(
                    expect,
                    restored_wallet.wallet_db.expected_utxos().len().await
                );
            }
        }
    }
}<|MERGE_RESOLUTION|>--- conflicted
+++ resolved
@@ -1253,15 +1253,9 @@
                     cb_utxo,
                     cb_sender_randomness,
                     alice_key.privacy_preimage,
-<<<<<<< HEAD
                     UtxoNotifier::OwnMinerComposeBlock,
                 )],
-                &alice_proving_lock,
-=======
-                    UtxoNotifier::OwnMiner,
-                ),
                 &alice_vm_job_queue,
->>>>>>> 85ebb168
             )
             .await
             .unwrap();
@@ -1369,15 +1363,9 @@
                 block_3a_coinbase_utxo,
                 block_3a_coinbase_sender_randomness,
                 bob_spending_key.privacy_preimage,
-<<<<<<< HEAD
                 UtxoNotifier::OwnMinerComposeBlock,
             )],
-            &bob_proving_lock,
-=======
-                UtxoNotifier::OwnMiner,
-            ),
             &bob_vm_job_queue,
->>>>>>> 85ebb168
         )
         .await
         .unwrap();
